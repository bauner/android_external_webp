--- conflicted
+++ resolved
@@ -1,11 +1,4 @@
-Initial release:
-- Pascal Massimino (pascal.massimino@gmail.com)
-
 Contributors:
-<<<<<<< HEAD
-- pierre.php@gmail.com   (ansi-C port)
-- vikaas.arora@gmail.com
-=======
 - Charles Munger (clm at google dot com)
 - Christian Duvivier (cduvivier at google dot com)
 - Djordje Pesut (djordje dot pesut at imgtec dot com)
@@ -28,5 +21,4 @@
 - Slobodan Prijic (slobodan dot prijic at imgtec dot com)
 - Somnath Banerjee (somnath dot banerjee at gmail dot com)
 - Urvang Joshi (urvang at google dot com)
-- Vikas Arora (vikasa at google dot com)
->>>>>>> 80b8099f
+- Vikas Arora (vikasa at google dot com)