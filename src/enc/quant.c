// Copyright 2011 Google Inc. All Rights Reserved.
//
// Use of this source code is governed by a BSD-style license
// that can be found in the COPYING file in the root of the source
// tree. An additional intellectual property rights grant can be found
// in the file PATENTS. All contributing project authors may
// be found in the AUTHORS file in the root of the source tree.
// -----------------------------------------------------------------------------
//
//   Quantization
//
// Author: Skal (pascal.massimino@gmail.com)

#include <assert.h>
#include <math.h>
#include <stdlib.h>  // for abs()

#include "./vp8enci.h"
#include "./cost.h"

#define DO_TRELLIS_I4  1
#define DO_TRELLIS_I16 1   // not a huge gain, but ok at low bitrate.
#define DO_TRELLIS_UV  0   // disable trellis for UV. Risky. Not worth.
#define USE_TDISTO 1

#define MID_ALPHA 64      // neutral value for susceptibility
#define MIN_ALPHA 30      // lowest usable value for susceptibility
#define MAX_ALPHA 100     // higher meaningful value for susceptibility

#define SNS_TO_DQ 0.9     // Scaling constant between the sns value and the QP
                          // power-law modulation. Must be strictly less than 1.

#define I4_PENALTY 4000   // Rate-penalty for quick i4/i16 decision

// number of non-zero coeffs below which we consider the block very flat
// (and apply a penalty to complex predictions)
#define FLATNESS_LIMIT_I16 10      // I16 mode
#define FLATNESS_LIMIT_I4  3       // I4 mode
#define FLATNESS_LIMIT_UV  2       // UV mode
#define FLATNESS_PENALTY   140     // roughly ~1bit per block

#define MULT_8B(a, b) (((a) * (b) + 128) >> 8)

// #define DEBUG_BLOCK

//------------------------------------------------------------------------------

#if defined(DEBUG_BLOCK)

#include <stdio.h>
#include <stdlib.h>

static void PrintBlockInfo(const VP8EncIterator* const it,
                           const VP8ModeScore* const rd) {
  int i, j;
  const int is_i16 = (it->mb_->type_ == 1);
  printf("SOURCE / OUTPUT / ABS DELTA\n");
  for (j = 0; j < 24; ++j) {
    if (j == 16) printf("\n");   // newline before the U/V block
    for (i = 0; i < 16; ++i) printf("%3d ", it->yuv_in_[i + j * BPS]);
    printf("     ");
    for (i = 0; i < 16; ++i) printf("%3d ", it->yuv_out_[i + j * BPS]);
    printf("     ");
    for (i = 0; i < 16; ++i) {
      printf("%1d ", abs(it->yuv_out_[i + j * BPS] - it->yuv_in_[i + j * BPS]));
    }
    printf("\n");
  }
  printf("\nD:%d SD:%d R:%d H:%d nz:0x%x score:%d\n",
    (int)rd->D, (int)rd->SD, (int)rd->R, (int)rd->H, (int)rd->nz,
    (int)rd->score);
  if (is_i16) {
    printf("Mode: %d\n", rd->mode_i16);
    printf("y_dc_levels:");
    for (i = 0; i < 16; ++i) printf("%3d ", rd->y_dc_levels[i]);
    printf("\n");
  } else {
    printf("Modes[16]: ");
    for (i = 0; i < 16; ++i) printf("%d ", rd->modes_i4[i]);
    printf("\n");
  }
  printf("y_ac_levels:\n");
  for (j = 0; j < 16; ++j) {
    for (i = is_i16 ? 1 : 0; i < 16; ++i) {
      printf("%4d ", rd->y_ac_levels[j][i]);
    }
    printf("\n");
  }
  printf("\n");
  printf("uv_levels (mode=%d):\n", rd->mode_uv);
  for (j = 0; j < 8; ++j) {
    for (i = 0; i < 16; ++i) {
      printf("%4d ", rd->uv_levels[j][i]);
    }
    printf("\n");
  }
}

#endif   // DEBUG_BLOCK

//------------------------------------------------------------------------------

static WEBP_INLINE int clip(int v, int m, int M) {
  return v < m ? m : v > M ? M : v;
}

static const uint8_t kZigzag[16] = {
  0, 1, 4, 8, 5, 2, 3, 6, 9, 12, 13, 10, 7, 11, 14, 15
};

static const uint8_t kDcTable[128] = {
  4,     5,   6,   7,   8,   9,  10,  10,
  11,   12,  13,  14,  15,  16,  17,  17,
  18,   19,  20,  20,  21,  21,  22,  22,
  23,   23,  24,  25,  25,  26,  27,  28,
  29,   30,  31,  32,  33,  34,  35,  36,
  37,   37,  38,  39,  40,  41,  42,  43,
  44,   45,  46,  46,  47,  48,  49,  50,
  51,   52,  53,  54,  55,  56,  57,  58,
  59,   60,  61,  62,  63,  64,  65,  66,
  67,   68,  69,  70,  71,  72,  73,  74,
  75,   76,  76,  77,  78,  79,  80,  81,
  82,   83,  84,  85,  86,  87,  88,  89,
  91,   93,  95,  96,  98, 100, 101, 102,
  104, 106, 108, 110, 112, 114, 116, 118,
  122, 124, 126, 128, 130, 132, 134, 136,
  138, 140, 143, 145, 148, 151, 154, 157
};

static const uint16_t kAcTable[128] = {
  4,     5,   6,   7,   8,   9,  10,  11,
  12,   13,  14,  15,  16,  17,  18,  19,
  20,   21,  22,  23,  24,  25,  26,  27,
  28,   29,  30,  31,  32,  33,  34,  35,
  36,   37,  38,  39,  40,  41,  42,  43,
  44,   45,  46,  47,  48,  49,  50,  51,
  52,   53,  54,  55,  56,  57,  58,  60,
  62,   64,  66,  68,  70,  72,  74,  76,
  78,   80,  82,  84,  86,  88,  90,  92,
  94,   96,  98, 100, 102, 104, 106, 108,
  110, 112, 114, 116, 119, 122, 125, 128,
  131, 134, 137, 140, 143, 146, 149, 152,
  155, 158, 161, 164, 167, 170, 173, 177,
  181, 185, 189, 193, 197, 201, 205, 209,
  213, 217, 221, 225, 229, 234, 239, 245,
  249, 254, 259, 264, 269, 274, 279, 284
};

static const uint16_t kAcTable2[128] = {
  8,     8,   9,  10,  12,  13,  15,  17,
  18,   20,  21,  23,  24,  26,  27,  29,
  31,   32,  34,  35,  37,  38,  40,  41,
  43,   44,  46,  48,  49,  51,  52,  54,
  55,   57,  58,  60,  62,  63,  65,  66,
  68,   69,  71,  72,  74,  75,  77,  79,
  80,   82,  83,  85,  86,  88,  89,  93,
  96,   99, 102, 105, 108, 111, 114, 117,
  120, 124, 127, 130, 133, 136, 139, 142,
  145, 148, 151, 155, 158, 161, 164, 167,
  170, 173, 176, 179, 184, 189, 193, 198,
  203, 207, 212, 217, 221, 226, 230, 235,
  240, 244, 249, 254, 258, 263, 268, 274,
  280, 286, 292, 299, 305, 311, 317, 323,
  330, 336, 342, 348, 354, 362, 370, 379,
  385, 393, 401, 409, 416, 424, 432, 440
};

static const uint8_t kBiasMatrices[3][2] = {  // [luma-ac,luma-dc,chroma][dc,ac]
  { 96, 110 }, { 96, 108 }, { 110, 115 }
};

// Sharpening by (slightly) raising the hi-frequency coeffs.
// Hack-ish but helpful for mid-bitrate range. Use with care.
#define SHARPEN_BITS 11  // number of descaling bits for sharpening bias
static const uint8_t kFreqSharpening[16] = {
  0,  30, 60, 90,
  30, 60, 90, 90,
  60, 90, 90, 90,
  90, 90, 90, 90
};

//------------------------------------------------------------------------------
// Initialize quantization parameters in VP8Matrix

// Returns the average quantizer
static int ExpandMatrix(VP8Matrix* const m, int type) {
  int i, sum;
  for (i = 0; i < 2; ++i) {
    const int is_ac_coeff = (i > 0);
    const int bias = kBiasMatrices[type][is_ac_coeff];
    m->iq_[i] = (1 << QFIX) / m->q_[i];
    m->bias_[i] = BIAS(bias);
    // zthresh_ is the exact value such that QUANTDIV(coeff, iQ, B) is:
    //   * zero if coeff <= zthresh
    //   * non-zero if coeff > zthresh
    m->zthresh_[i] = ((1 << QFIX) - 1 - m->bias_[i]) / m->iq_[i];
  }
  for (i = 2; i < 16; ++i) {
    m->q_[i] = m->q_[1];
    m->iq_[i] = m->iq_[1];
    m->bias_[i] = m->bias_[1];
    m->zthresh_[i] = m->zthresh_[1];
  }
  for (sum = 0, i = 0; i < 16; ++i) {
    if (type == 0) {  // we only use sharpening for AC luma coeffs
      m->sharpen_[i] = (kFreqSharpening[i] * m->q_[i]) >> SHARPEN_BITS;
    } else {
      m->sharpen_[i] = 0;
    }
    sum += m->q_[i];
  }
  return (sum + 8) >> 4;
}

static void SetupMatrices(VP8Encoder* enc) {
  int i;
  const int tlambda_scale =
    (enc->method_ >= 4) ? enc->config_->sns_strength
                        : 0;
  const int num_segments = enc->segment_hdr_.num_segments_;
  for (i = 0; i < num_segments; ++i) {
    VP8SegmentInfo* const m = &enc->dqm_[i];
    const int q = m->quant_;
    int q4, q16, quv;
    m->y1_.q_[0] = kDcTable[clip(q + enc->dq_y1_dc_, 0, 127)];
    m->y1_.q_[1] = kAcTable[clip(q,                  0, 127)];

    m->y2_.q_[0] = kDcTable[ clip(q + enc->dq_y2_dc_, 0, 127)] * 2;
    m->y2_.q_[1] = kAcTable2[clip(q + enc->dq_y2_ac_, 0, 127)];

    m->uv_.q_[0] = kDcTable[clip(q + enc->dq_uv_dc_, 0, 117)];
    m->uv_.q_[1] = kAcTable[clip(q + enc->dq_uv_ac_, 0, 127)];

    q4  = ExpandMatrix(&m->y1_, 0);
    q16 = ExpandMatrix(&m->y2_, 1);
    quv = ExpandMatrix(&m->uv_, 2);

    m->lambda_i4_          = (3 * q4 * q4) >> 7;
    m->lambda_i16_         = (3 * q16 * q16);
    m->lambda_uv_          = (3 * quv * quv) >> 6;
    m->lambda_mode_        = (1 * q4 * q4) >> 7;
    m->lambda_trellis_i4_  = (7 * q4 * q4) >> 3;
    m->lambda_trellis_i16_ = (q16 * q16) >> 2;
    m->lambda_trellis_uv_  = (quv *quv) << 1;
    m->tlambda_            = (tlambda_scale * q4) >> 5;

    m->min_disto_ = 10 * m->y1_.q_[0];   // quantization-aware min disto
    m->max_edge_  = 0;
  }
}

//------------------------------------------------------------------------------
// Initialize filtering parameters

// Very small filter-strength values have close to no visual effect. So we can
// save a little decoding-CPU by turning filtering off for these.
#define FSTRENGTH_CUTOFF 2

static void SetupFilterStrength(VP8Encoder* const enc) {
  int i;
  // level0 is in [0..500]. Using '-f 50' as filter_strength is mid-filtering.
  const int level0 = 5 * enc->config_->filter_strength;
  for (i = 0; i < NUM_MB_SEGMENTS; ++i) {
    VP8SegmentInfo* const m = &enc->dqm_[i];
    // We focus on the quantization of AC coeffs.
    const int qstep = kAcTable[clip(m->quant_, 0, 127)] >> 2;
    const int base_strength =
        VP8FilterStrengthFromDelta(enc->filter_hdr_.sharpness_, qstep);
    // Segments with lower complexity ('beta') will be less filtered.
    const int f = base_strength * level0 / (256 + m->beta_);
    m->fstrength_ = (f < FSTRENGTH_CUTOFF) ? 0 : (f > 63) ? 63 : f;
  }
  // We record the initial strength (mainly for the case of 1-segment only).
  enc->filter_hdr_.level_ = enc->dqm_[0].fstrength_;
  enc->filter_hdr_.simple_ = (enc->config_->filter_type == 0);
  enc->filter_hdr_.sharpness_ = enc->config_->filter_sharpness;
}

//------------------------------------------------------------------------------

// Note: if you change the values below, remember that the max range
// allowed by the syntax for DQ_UV is [-16,16].
#define MAX_DQ_UV (6)
#define MIN_DQ_UV (-4)

// We want to emulate jpeg-like behaviour where the expected "good" quality
// is around q=75. Internally, our "good" middle is around c=50. So we
// map accordingly using linear piece-wise function
static double QualityToCompression(double c) {
  const double linear_c = (c < 0.75) ? c * (2. / 3.) : 2. * c - 1.;
  // The file size roughly scales as pow(quantizer, 3.). Actually, the
  // exponent is somewhere between 2.8 and 3.2, but we're mostly interested
  // in the mid-quant range. So we scale the compressibility inversely to
  // this power-law: quant ~= compression ^ 1/3. This law holds well for
  // low quant. Finer modeling for high-quant would make use of kAcTable[]
  // more explicitly.
  const double v = pow(linear_c, 1 / 3.);
  return v;
}

static double QualityToJPEGCompression(double c, double alpha) {
  // We map the complexity 'alpha' and quality setting 'c' to a compression
  // exponent empirically matched to the compression curve of libjpeg6b.
  // On average, the WebP output size will be roughly similar to that of a
  // JPEG file compressed with same quality factor.
  const double amin = 0.30;
  const double amax = 0.85;
  const double exp_min = 0.4;
  const double exp_max = 0.9;
  const double slope = (exp_min - exp_max) / (amax - amin);
  // Linearly interpolate 'expn' from exp_min to exp_max
  // in the [amin, amax] range.
  const double expn = (alpha > amax) ? exp_min
                    : (alpha < amin) ? exp_max
                    : exp_max + slope * (alpha - amin);
  const double v = pow(c, expn);
  return v;
}

static int SegmentsAreEquivalent(const VP8SegmentInfo* const S1,
                                 const VP8SegmentInfo* const S2) {
  return (S1->quant_ == S2->quant_) && (S1->fstrength_ == S2->fstrength_);
}

static void SimplifySegments(VP8Encoder* const enc) {
  int map[NUM_MB_SEGMENTS] = { 0, 1, 2, 3 };
  const int num_segments = enc->segment_hdr_.num_segments_;
  int num_final_segments = 1;
  int s1, s2;
  for (s1 = 1; s1 < num_segments; ++s1) {    // find similar segments
    const VP8SegmentInfo* const S1 = &enc->dqm_[s1];
    int found = 0;
    // check if we already have similar segment
    for (s2 = 0; s2 < num_final_segments; ++s2) {
      const VP8SegmentInfo* const S2 = &enc->dqm_[s2];
      if (SegmentsAreEquivalent(S1, S2)) {
        found = 1;
        break;
      }
    }
    map[s1] = s2;
    if (!found) {
      if (num_final_segments != s1) {
        enc->dqm_[num_final_segments] = enc->dqm_[s1];
      }
      ++num_final_segments;
    }
  }
  if (num_final_segments < num_segments) {  // Remap
    int i = enc->mb_w_ * enc->mb_h_;
    while (i-- > 0) enc->mb_info_[i].segment_ = map[enc->mb_info_[i].segment_];
    enc->segment_hdr_.num_segments_ = num_final_segments;
    // Replicate the trailing segment infos (it's mostly cosmetics)
    for (i = num_final_segments; i < num_segments; ++i) {
      enc->dqm_[i] = enc->dqm_[num_final_segments - 1];
    }
  }
}

void VP8SetSegmentParams(VP8Encoder* const enc, float quality) {
  int i;
  int dq_uv_ac, dq_uv_dc;
  const int num_segments = enc->segment_hdr_.num_segments_;
  const double amp = SNS_TO_DQ * enc->config_->sns_strength / 100. / 128.;
  const double Q = quality / 100.;
  const double c_base = enc->config_->emulate_jpeg_size ?
      QualityToJPEGCompression(Q, enc->alpha_ / 255.) :
      QualityToCompression(Q);
  for (i = 0; i < num_segments; ++i) {
    // We modulate the base coefficient to accommodate for the quantization
    // susceptibility and allow denser segments to be quantized more.
    const double expn = 1. - amp * enc->dqm_[i].alpha_;
    const double c = pow(c_base, expn);
    const int q = (int)(127. * (1. - c));
    assert(expn > 0.);
    enc->dqm_[i].quant_ = clip(q, 0, 127);
  }

  // purely indicative in the bitstream (except for the 1-segment case)
  enc->base_quant_ = enc->dqm_[0].quant_;

  // fill-in values for the unused segments (required by the syntax)
  for (i = num_segments; i < NUM_MB_SEGMENTS; ++i) {
    enc->dqm_[i].quant_ = enc->base_quant_;
  }

  // uv_alpha_ is normally spread around ~60. The useful range is
  // typically ~30 (quite bad) to ~100 (ok to decimate UV more).
  // We map it to the safe maximal range of MAX/MIN_DQ_UV for dq_uv.
  dq_uv_ac = (enc->uv_alpha_ - MID_ALPHA) * (MAX_DQ_UV - MIN_DQ_UV)
                                          / (MAX_ALPHA - MIN_ALPHA);
  // we rescale by the user-defined strength of adaptation
  dq_uv_ac = dq_uv_ac * enc->config_->sns_strength / 100;
  // and make it safe.
  dq_uv_ac = clip(dq_uv_ac, MIN_DQ_UV, MAX_DQ_UV);
  // We also boost the dc-uv-quant a little, based on sns-strength, since
  // U/V channels are quite more reactive to high quants (flat DC-blocks
  // tend to appear, and are unpleasant).
  dq_uv_dc = -4 * enc->config_->sns_strength / 100;
  dq_uv_dc = clip(dq_uv_dc, -15, 15);   // 4bit-signed max allowed

  enc->dq_y1_dc_ = 0;       // TODO(skal): dq-lum
  enc->dq_y2_dc_ = 0;
  enc->dq_y2_ac_ = 0;
  enc->dq_uv_dc_ = dq_uv_dc;
  enc->dq_uv_ac_ = dq_uv_ac;

  SetupFilterStrength(enc);   // initialize segments' filtering, eventually

  if (num_segments > 1) SimplifySegments(enc);

  SetupMatrices(enc);         // finalize quantization matrices
}

//------------------------------------------------------------------------------
// Form the predictions in cache

// Must be ordered using {DC_PRED, TM_PRED, V_PRED, H_PRED} as index
const int VP8I16ModeOffsets[4] = { I16DC16, I16TM16, I16VE16, I16HE16 };
const int VP8UVModeOffsets[4] = { C8DC8, C8TM8, C8VE8, C8HE8 };

// Must be indexed using {B_DC_PRED -> B_HU_PRED} as index
const int VP8I4ModeOffsets[NUM_BMODES] = {
  I4DC4, I4TM4, I4VE4, I4HE4, I4RD4, I4VR4, I4LD4, I4VL4, I4HD4, I4HU4
};

void VP8MakeLuma16Preds(const VP8EncIterator* const it) {
  const VP8Encoder* const enc = it->enc_;
  const uint8_t* const left = it->x_ ? enc->y_left_ : NULL;
  const uint8_t* const top = it->y_ ? enc->y_top_ + it->x_ * 16 : NULL;
  VP8EncPredLuma16(it->yuv_p_, left, top);
}

void VP8MakeChroma8Preds(const VP8EncIterator* const it) {
  const VP8Encoder* const enc = it->enc_;
  const uint8_t* const left = it->x_ ? enc->u_left_ : NULL;
  const uint8_t* const top = it->y_ ? enc->uv_top_ + it->x_ * 16 : NULL;
  VP8EncPredChroma8(it->yuv_p_, left, top);
}

void VP8MakeIntra4Preds(const VP8EncIterator* const it) {
  VP8EncPredLuma4(it->yuv_p_, it->i4_top_);
}

//------------------------------------------------------------------------------
// Quantize

// Layout:
// +----+
// |YYYY| 0
// |YYYY| 4
// |YYYY| 8
// |YYYY| 12
// +----+
// |UUVV| 16
// |UUVV| 20
// +----+

const int VP8Scan[16] = {  // Luma
  0 +  0 * BPS,  4 +  0 * BPS, 8 +  0 * BPS, 12 +  0 * BPS,
  0 +  4 * BPS,  4 +  4 * BPS, 8 +  4 * BPS, 12 +  4 * BPS,
  0 +  8 * BPS,  4 +  8 * BPS, 8 +  8 * BPS, 12 +  8 * BPS,
  0 + 12 * BPS,  4 + 12 * BPS, 8 + 12 * BPS, 12 + 12 * BPS,
};

static const int VP8ScanUV[4 + 4] = {
  0 + 0 * BPS,   4 + 0 * BPS, 0 + 4 * BPS,  4 + 4 * BPS,    // U
  8 + 0 * BPS,  12 + 0 * BPS, 8 + 4 * BPS, 12 + 4 * BPS     // V
};

//------------------------------------------------------------------------------
// Distortion measurement

static const uint16_t kWeightY[16] = {
  38, 32, 20, 9, 32, 28, 17, 7, 20, 17, 10, 4, 9, 7, 4, 2
};

static const uint16_t kWeightTrellis[16] = {
#if USE_TDISTO == 0
  16, 16, 16, 16, 16, 16, 16, 16, 16, 16, 16, 16, 16, 16, 16, 16
#else
  30, 27, 19, 11,
  27, 24, 17, 10,
  19, 17, 12,  8,
  11, 10,  8,  6
#endif
};

// Init/Copy the common fields in score.
static void InitScore(VP8ModeScore* const rd) {
  rd->D  = 0;
  rd->SD = 0;
  rd->R  = 0;
  rd->nz = 0;
  rd->score = MAX_COST;
}

static void CopyScore(VP8ModeScore* const dst, const VP8ModeScore* const src) {
  dst->D  = src->D;
  dst->SD = src->SD;
  dst->R  = src->R;
  dst->nz = src->nz;      // note that nz is not accumulated, but just copied.
  dst->score = src->score;
}

static void AddScore(VP8ModeScore* const dst, const VP8ModeScore* const src) {
  dst->D  += src->D;
  dst->SD += src->SD;
  dst->R  += src->R;
  dst->nz |= src->nz;     // here, new nz bits are accumulated.
  dst->score += src->score;
}

//------------------------------------------------------------------------------
// Performs trellis-optimized quantization.

// Trellis node
typedef struct {
  int8_t prev;            // best previous node
  int8_t sign;            // sign of coeff_i
  int16_t level;          // level
} Node;

// Score state
typedef struct {
  score_t score;          // partial RD score
  const uint16_t* costs;  // shortcut to cost tables
} ScoreState;

// If a coefficient was quantized to a value Q (using a neutral bias),
// we test all alternate possibilities between [Q-MIN_DELTA, Q+MAX_DELTA]
// We don't test negative values though.
#define MIN_DELTA 0   // how much lower level to try
#define MAX_DELTA 1   // how much higher
#define NUM_NODES (MIN_DELTA + 1 + MAX_DELTA)
#define NODE(n, l) (nodes[(n)][(l) + MIN_DELTA])
#define SCORE_STATE(n, l) (score_states[n][(l) + MIN_DELTA])

static WEBP_INLINE void SetRDScore(int lambda, VP8ModeScore* const rd) {
  // TODO: incorporate the "* 256" in the tables?
  rd->score = rd->R * lambda + 256 * (rd->D + rd->SD);
}

static WEBP_INLINE score_t RDScoreTrellis(int lambda, score_t rate,
                                          score_t distortion) {
  return rate * lambda + 256 * distortion;
}

static int TrellisQuantizeBlock(const VP8Encoder* const enc,
                                int16_t in[16], int16_t out[16],
                                int ctx0, int coeff_type,
                                const VP8Matrix* const mtx,
                                int lambda) {
  const ProbaArray* const probas = enc->proba_.coeffs_[coeff_type];
  const CostArray* const costs = enc->proba_.level_cost_[coeff_type];
  const int first = (coeff_type == 0) ? 1 : 0;
  Node nodes[16][NUM_NODES];
  ScoreState score_states[2][NUM_NODES];
  ScoreState* ss_cur = &SCORE_STATE(0, MIN_DELTA);
  ScoreState* ss_prev = &SCORE_STATE(1, MIN_DELTA);
  int best_path[3] = {-1, -1, -1};   // store best-last/best-level/best-previous
  score_t best_score;
  int n, m, p, last;

  {
    score_t cost;
    const int thresh = mtx->q_[1] * mtx->q_[1] / 4;
    const int last_proba = probas[VP8EncBands[first]][ctx0][0];

    // compute the position of the last interesting coefficient
    last = first - 1;
    for (n = 15; n >= first; --n) {
      const int j = kZigzag[n];
      const int err = in[j] * in[j];
      if (err > thresh) {
        last = n;
        break;
      }
    }
    // we don't need to go inspect up to n = 16 coeffs. We can just go up
    // to last + 1 (inclusive) without losing much.
    if (last < 15) ++last;

    // compute 'skip' score. This is the max score one can do.
    cost = VP8BitCost(0, last_proba);
    best_score = RDScoreTrellis(lambda, cost, 0);

    // initialize source node.
    for (m = -MIN_DELTA; m <= MAX_DELTA; ++m) {
      const score_t rate = (ctx0 == 0) ? VP8BitCost(1, last_proba) : 0;
      ss_cur[m].score = RDScoreTrellis(lambda, rate, 0);
      ss_cur[m].costs = costs[VP8EncBands[first]][ctx0];
    }
  }

  // traverse trellis.
  for (n = first; n <= last; ++n) {
    const int j = kZigzag[n];
    const uint32_t Q  = mtx->q_[j];
    const uint32_t iQ = mtx->iq_[j];
    const uint32_t B = BIAS(0x00);     // neutral bias
    // note: it's important to take sign of the _original_ coeff,
    // so we don't have to consider level < 0 afterward.
    const int sign = (in[j] < 0);
    const uint32_t coeff0 = (sign ? -in[j] : in[j]) + mtx->sharpen_[j];
    int level0 = QUANTDIV(coeff0, iQ, B);
    if (level0 > MAX_LEVEL) level0 = MAX_LEVEL;

    {   // Swap current and previous score states
      ScoreState* const tmp = ss_cur;
      ss_cur = ss_prev;
      ss_prev = tmp;
    }

    // test all alternate level values around level0.
    for (m = -MIN_DELTA; m <= MAX_DELTA; ++m) {
      Node* const cur = &NODE(n, m);
      int level = level0 + m;
      const int ctx = (level > 2) ? 2 : level;
      const int band = VP8EncBands[n + 1];
      score_t base_score, last_pos_score;
      score_t best_cur_score = MAX_COST;
      int best_prev = 0;   // default, in case

      ss_cur[m].score = MAX_COST;
      ss_cur[m].costs = costs[band][ctx];
      if (level > MAX_LEVEL || level < 0) {   // node is dead?
        continue;
      }

      // Compute extra rate cost if last coeff's position is < 15
      {
        const score_t last_pos_cost =
            (n < 15) ? VP8BitCost(0, probas[band][ctx][0]) : 0;
        last_pos_score = RDScoreTrellis(lambda, last_pos_cost, 0);
      }

      {
        // Compute delta_error = how much coding this level will
        // subtract to max_error as distortion.
        // Here, distortion = sum of (|coeff_i| - level_i * Q_i)^2
        const int new_error = coeff0 - level * Q;
        const int delta_error =
            kWeightTrellis[j] * (new_error * new_error - coeff0 * coeff0);
        base_score = RDScoreTrellis(lambda, 0, delta_error);
      }

      // Inspect all possible non-dead predecessors. Retain only the best one.
      for (p = -MIN_DELTA; p <= MAX_DELTA; ++p) {
        // Dead nodes (with ss_prev[p].score >= MAX_COST) are automatically
        // eliminated since their score can't be better than the current best.
        const score_t cost = VP8LevelCost(ss_prev[p].costs, level);
        // Examine node assuming it's a non-terminal one.
        const score_t score =
            base_score + ss_prev[p].score + RDScoreTrellis(lambda, cost, 0);
        if (score < best_cur_score) {
          best_cur_score = score;
          best_prev = p;
        }
      }
      // Store best finding in current node.
      cur->sign = sign;
      cur->level = level;
      cur->prev = best_prev;
      ss_cur[m].score = best_cur_score;

      // Now, record best terminal node (and thus best entry in the graph).
      if (level != 0) {
        const score_t score = best_cur_score + last_pos_score;
        if (score < best_score) {
          best_score = score;
          best_path[0] = n;                     // best eob position
          best_path[1] = m;                     // best node index
          best_path[2] = best_prev;             // best predecessor
        }
      }
    }
  }

  // Fresh start
  memset(in + first, 0, (16 - first) * sizeof(*in));
  memset(out + first, 0, (16 - first) * sizeof(*out));
  if (best_path[0] == -1) {
    return 0;   // skip!
  }

  {
    // Unwind the best path.
    // Note: best-prev on terminal node is not necessarily equal to the
    // best_prev for non-terminal. So we patch best_path[2] in.
    int nz = 0;
    int best_node = best_path[1];
    n = best_path[0];
    NODE(n, best_node).prev = best_path[2];   // force best-prev for terminal

    for (; n >= first; --n) {
      const Node* const node = &NODE(n, best_node);
      const int j = kZigzag[n];
      out[n] = node->sign ? -node->level : node->level;
      nz |= node->level;
      in[j] = out[n] * mtx->q_[j];
      best_node = node->prev;
    }
    return (nz != 0);
  }
}

#undef NODE

//------------------------------------------------------------------------------
// Performs: difference, transform, quantize, back-transform, add
// all at once. Output is the reconstructed block in *yuv_out, and the
// quantized levels in *levels.

static int ReconstructIntra16(VP8EncIterator* const it,
                              VP8ModeScore* const rd,
                              uint8_t* const yuv_out,
                              int mode) {
  const VP8Encoder* const enc = it->enc_;
  const uint8_t* const ref = it->yuv_p_ + VP8I16ModeOffsets[mode];
  const uint8_t* const src = it->yuv_in_ + Y_OFF;
  const VP8SegmentInfo* const dqm = &enc->dqm_[it->mb_->segment_];
  int nz = 0;
  int n;
  int16_t tmp[16][16], dc_tmp[16];

  for (n = 0; n < 16; ++n) {
    VP8FTransform(src + VP8Scan[n], ref + VP8Scan[n], tmp[n]);
  }
  VP8FTransformWHT(tmp[0], dc_tmp);
  nz |= VP8EncQuantizeBlockWHT(dc_tmp, rd->y_dc_levels, &dqm->y2_) << 24;

  if (DO_TRELLIS_I16 && it->do_trellis_) {
    int x, y;
    VP8IteratorNzToBytes(it);
    for (y = 0, n = 0; y < 4; ++y) {
      for (x = 0; x < 4; ++x, ++n) {
        const int ctx = it->top_nz_[x] + it->left_nz_[y];
        const int non_zero =
            TrellisQuantizeBlock(enc, tmp[n], rd->y_ac_levels[n], ctx, 0,
                                 &dqm->y1_, dqm->lambda_trellis_i16_);
        it->top_nz_[x] = it->left_nz_[y] = non_zero;
        rd->y_ac_levels[n][0] = 0;
        nz |= non_zero << n;
      }
    }
  } else {
    for (n = 0; n < 16; n += 2) {
      // Zero-out the first coeff, so that: a) nz is correct below, and
      // b) finding 'last' non-zero coeffs in SetResidualCoeffs() is simplified.
      tmp[n][0] = tmp[n + 1][0] = 0;
      nz |= VP8EncQuantize2Blocks(tmp[n], rd->y_ac_levels[n], &dqm->y1_) << n;
      assert(rd->y_ac_levels[n + 0][0] == 0);
      assert(rd->y_ac_levels[n + 1][0] == 0);
    }
  }

  // Transform back
  VP8TransformWHT(dc_tmp, tmp[0]);
  for (n = 0; n < 16; n += 2) {
    VP8ITransform(ref + VP8Scan[n], tmp[n], yuv_out + VP8Scan[n], 1);
  }

  return nz;
}

static int ReconstructIntra4(VP8EncIterator* const it,
                             int16_t levels[16],
                             const uint8_t* const src,
                             uint8_t* const yuv_out,
                             int mode) {
  const VP8Encoder* const enc = it->enc_;
  const uint8_t* const ref = it->yuv_p_ + VP8I4ModeOffsets[mode];
  const VP8SegmentInfo* const dqm = &enc->dqm_[it->mb_->segment_];
  int nz = 0;
  int16_t tmp[16];

  VP8FTransform(src, ref, tmp);
  if (DO_TRELLIS_I4 && it->do_trellis_) {
    const int x = it->i4_ & 3, y = it->i4_ >> 2;
    const int ctx = it->top_nz_[x] + it->left_nz_[y];
    nz = TrellisQuantizeBlock(enc, tmp, levels, ctx, 3, &dqm->y1_,
                              dqm->lambda_trellis_i4_);
  } else {
    nz = VP8EncQuantizeBlock(tmp, levels, &dqm->y1_);
  }
  VP8ITransform(ref, tmp, yuv_out, 0);
  return nz;
}

static int ReconstructUV(VP8EncIterator* const it, VP8ModeScore* const rd,
                         uint8_t* const yuv_out, int mode) {
  const VP8Encoder* const enc = it->enc_;
  const uint8_t* const ref = it->yuv_p_ + VP8UVModeOffsets[mode];
  const uint8_t* const src = it->yuv_in_ + U_OFF;
  const VP8SegmentInfo* const dqm = &enc->dqm_[it->mb_->segment_];
  int nz = 0;
  int n;
  int16_t tmp[8][16];

  for (n = 0; n < 8; ++n) {
    VP8FTransform(src + VP8ScanUV[n], ref + VP8ScanUV[n], tmp[n]);
  }
  if (DO_TRELLIS_UV && it->do_trellis_) {
    int ch, x, y;
    for (ch = 0, n = 0; ch <= 2; ch += 2) {
      for (y = 0; y < 2; ++y) {
        for (x = 0; x < 2; ++x, ++n) {
          const int ctx = it->top_nz_[4 + ch + x] + it->left_nz_[4 + ch + y];
          const int non_zero =
              TrellisQuantizeBlock(enc, tmp[n], rd->uv_levels[n], ctx, 2,
                                   &dqm->uv_, dqm->lambda_trellis_uv_);
          it->top_nz_[4 + ch + x] = it->left_nz_[4 + ch + y] = non_zero;
          nz |= non_zero << n;
        }
      }
    }
  } else {
    for (n = 0; n < 8; n += 2) {
      nz |= VP8EncQuantize2Blocks(tmp[n], rd->uv_levels[n], &dqm->uv_) << n;
    }
  }

  for (n = 0; n < 8; n += 2) {
    VP8ITransform(ref + VP8ScanUV[n], tmp[n], yuv_out + VP8ScanUV[n], 1);
  }
  return (nz << 16);
}

//------------------------------------------------------------------------------
// RD-opt decision. Reconstruct each modes, evalue distortion and bit-cost.
// Pick the mode is lower RD-cost = Rate + lambda * Distortion.

static void StoreMaxDelta(VP8SegmentInfo* const dqm, const int16_t DCs[16]) {
  // We look at the first three AC coefficients to determine what is the average
  // delta between each sub-4x4 block.
  const int v0 = abs(DCs[1]);
  const int v1 = abs(DCs[4]);
  const int v2 = abs(DCs[5]);
  int max_v = (v0 > v1) ? v1 : v0;
  max_v = (v2 > max_v) ? v2 : max_v;
  if (max_v > dqm->max_edge_) dqm->max_edge_ = max_v;
}

static void SwapModeScore(VP8ModeScore** a, VP8ModeScore** b) {
  VP8ModeScore* const tmp = *a;
  *a = *b;
  *b = tmp;
}

static void SwapPtr(uint8_t** a, uint8_t** b) {
  uint8_t* const tmp = *a;
  *a = *b;
  *b = tmp;
}

static void SwapOut(VP8EncIterator* const it) {
  SwapPtr(&it->yuv_out_, &it->yuv_out2_);
}

static score_t IsFlat(const int16_t* levels, int num_blocks, score_t thresh) {
  score_t score = 0;
  while (num_blocks-- > 0) {      // TODO(skal): refine positional scoring?
    int i;
    for (i = 1; i < 16; ++i) {    // omit DC, we're only interested in AC
      score += (levels[i] != 0);
      if (score > thresh) return 0;
    }
    levels += 16;
  }
  return 1;
}

static void PickBestIntra16(VP8EncIterator* const it, VP8ModeScore* rd) {
  const int kNumBlocks = 16;
  VP8SegmentInfo* const dqm = &it->enc_->dqm_[it->mb_->segment_];
  const int lambda = dqm->lambda_i16_;
  const int tlambda = dqm->tlambda_;
  const uint8_t* const src = it->yuv_in_ + Y_OFF;
  VP8ModeScore rd_tmp;
  VP8ModeScore* rd_cur = &rd_tmp;
  VP8ModeScore* rd_best = rd;
  int mode;

  rd->mode_i16 = -1;
  for (mode = 0; mode < NUM_PRED_MODES; ++mode) {
    uint8_t* const tmp_dst = it->yuv_out2_ + Y_OFF;  // scratch buffer
    rd_cur->mode_i16 = mode;

    // Reconstruct
    rd_cur->nz = ReconstructIntra16(it, rd_cur, tmp_dst, mode);

    // Measure RD-score
<<<<<<< HEAD
    rd16.D = VP8SSE16x16(src, tmp_dst);
    rd16.SD = tlambda ? MULT_8B(tlambda, VP8TDisto16x16(src, tmp_dst, kWeightY))
            : 0;
    rd16.R = VP8GetCostLuma16(it, &rd16);
    rd16.R += VP8FixedCostsI16[mode];
=======
    rd_cur->D = VP8SSE16x16(src, tmp_dst);
    rd_cur->SD =
        tlambda ? MULT_8B(tlambda, VP8TDisto16x16(src, tmp_dst, kWeightY)) : 0;
    rd_cur->H = VP8FixedCostsI16[mode];
    rd_cur->R = VP8GetCostLuma16(it, rd_cur);
    if (mode > 0 &&
        IsFlat(rd_cur->y_ac_levels[0], kNumBlocks, FLATNESS_LIMIT_I16)) {
      // penalty to avoid flat area to be mispredicted by complex mode
      rd_cur->R += FLATNESS_PENALTY * kNumBlocks;
    }
>>>>>>> 80b8099f

    // Since we always examine Intra16 first, we can overwrite *rd directly.
    SetRDScore(lambda, rd_cur);
    if (mode == 0 || rd_cur->score < rd_best->score) {
      SwapModeScore(&rd_cur, &rd_best);
      SwapOut(it);
    }
  }
  if (rd_best != rd) {
    memcpy(rd, rd_best, sizeof(*rd));
  }
  SetRDScore(dqm->lambda_mode_, rd);   // finalize score for mode decision.
  VP8SetIntra16Mode(it, rd->mode_i16);

  // we have a blocky macroblock (only DCs are non-zero) with fairly high
  // distortion, record max delta so we can later adjust the minimal filtering
  // strength needed to smooth these blocks out.
  if ((rd->nz & 0xffff) == 0 && rd->D > dqm->min_disto_) {
    StoreMaxDelta(dqm, rd->y_dc_levels);
  }
}

//------------------------------------------------------------------------------

// return the cost array corresponding to the surrounding prediction modes.
static const uint16_t* GetCostModeI4(VP8EncIterator* const it,
                                     const uint8_t modes[16]) {
  const int preds_w = it->enc_->preds_w_;
  const int x = (it->i4_ & 3), y = it->i4_ >> 2;
  const int left = (x == 0) ? it->preds_[y * preds_w - 1] : modes[it->i4_ - 1];
  const int top = (y == 0) ? it->preds_[-preds_w + x] : modes[it->i4_ - 4];
  return VP8FixedCostsI4[top][left];
}

static int PickBestIntra4(VP8EncIterator* const it, VP8ModeScore* const rd) {
  const VP8Encoder* const enc = it->enc_;
  const VP8SegmentInfo* const dqm = &enc->dqm_[it->mb_->segment_];
  const int lambda = dqm->lambda_i4_;
  const int tlambda = dqm->tlambda_;
  const uint8_t* const src0 = it->yuv_in_ + Y_OFF;
  uint8_t* const best_blocks = it->yuv_out2_ + Y_OFF;
  int total_header_bits = 0;
  VP8ModeScore rd_best;

  if (enc->max_i4_header_bits_ == 0) {
    return 0;
  }

  InitScore(&rd_best);
  rd_best.score = 211;  // '211' is the value of VP8BitCost(0, 145)
  VP8IteratorStartI4(it);
  do {
    const int kNumBlocks = 1;
    VP8ModeScore rd_i4;
    int mode;
    int best_mode = -1;
    const uint8_t* const src = src0 + VP8Scan[it->i4_];
    const uint16_t* const mode_costs = GetCostModeI4(it, rd->modes_i4);
    uint8_t* best_block = best_blocks + VP8Scan[it->i4_];
    uint8_t* tmp_dst = it->yuv_p_ + I4TMP;    // scratch buffer.

    InitScore(&rd_i4);
    VP8MakeIntra4Preds(it);
    for (mode = 0; mode < NUM_BMODES; ++mode) {
      VP8ModeScore rd_tmp;
      int16_t tmp_levels[16];

      // Reconstruct
      rd_tmp.nz =
          ReconstructIntra4(it, tmp_levels, src, tmp_dst, mode) << it->i4_;

      // Compute RD-score
      rd_tmp.D = VP8SSE4x4(src, tmp_dst);
      rd_tmp.SD =
          tlambda ? MULT_8B(tlambda, VP8TDisto4x4(src, tmp_dst, kWeightY))
                  : 0;
<<<<<<< HEAD
      rd_tmp.R = VP8GetCostLuma4(it, tmp_levels);
      rd_tmp.R += mode_costs[mode];
=======
      rd_tmp.H = mode_costs[mode];
>>>>>>> 80b8099f

      // Add flatness penalty
      if (mode > 0 && IsFlat(tmp_levels, kNumBlocks, FLATNESS_LIMIT_I4)) {
        rd_tmp.R = FLATNESS_PENALTY * kNumBlocks;
      } else {
        rd_tmp.R = 0;
      }

      // early-out check
      SetRDScore(lambda, &rd_tmp);
      if (best_mode >= 0 && rd_tmp.score >= rd_i4.score) continue;

      // finish computing score
      rd_tmp.R += VP8GetCostLuma4(it, tmp_levels);
      SetRDScore(lambda, &rd_tmp);

      if (best_mode < 0 || rd_tmp.score < rd_i4.score) {
        CopyScore(&rd_i4, &rd_tmp);
        best_mode = mode;
        SwapPtr(&tmp_dst, &best_block);
        memcpy(rd_best.y_ac_levels[it->i4_], tmp_levels,
               sizeof(rd_best.y_ac_levels[it->i4_]));
      }
    }
    SetRDScore(dqm->lambda_mode_, &rd_i4);
    AddScore(&rd_best, &rd_i4);
    total_header_bits += mode_costs[best_mode];
    if (rd_best.score >= rd->score ||
        total_header_bits > enc->max_i4_header_bits_) {
      return 0;
    }
    // Copy selected samples if not in the right place already.
    if (best_block != best_blocks + VP8Scan[it->i4_])
      VP8Copy4x4(best_block, best_blocks + VP8Scan[it->i4_]);
    rd->modes_i4[it->i4_] = best_mode;
    it->top_nz_[it->i4_ & 3] = it->left_nz_[it->i4_ >> 2] = (rd_i4.nz ? 1 : 0);
  } while (VP8IteratorRotateI4(it, best_blocks));

  // finalize state
  CopyScore(rd, &rd_best);
  VP8SetIntra4Mode(it, rd->modes_i4);
  SwapOut(it);
  memcpy(rd->y_ac_levels, rd_best.y_ac_levels, sizeof(rd->y_ac_levels));
  return 1;   // select intra4x4 over intra16x16
}

//------------------------------------------------------------------------------

static void PickBestUV(VP8EncIterator* const it, VP8ModeScore* const rd) {
  const int kNumBlocks = 8;
  const VP8SegmentInfo* const dqm = &it->enc_->dqm_[it->mb_->segment_];
  const int lambda = dqm->lambda_uv_;
  const uint8_t* const src = it->yuv_in_ + U_OFF;
  uint8_t* tmp_dst = it->yuv_out2_ + U_OFF;  // scratch buffer
  uint8_t* dst0 = it->yuv_out_ + U_OFF;
  uint8_t* dst = dst0;
  VP8ModeScore rd_best;
  int mode;

  rd->mode_uv = -1;
  InitScore(&rd_best);
  for (mode = 0; mode < NUM_PRED_MODES; ++mode) {
    VP8ModeScore rd_uv;

    // Reconstruct
    rd_uv.nz = ReconstructUV(it, &rd_uv, tmp_dst, mode);

    // Compute RD-score
    rd_uv.D  = VP8SSE16x8(src, tmp_dst);
    rd_uv.SD = 0;    // TODO: should we call TDisto? it tends to flatten areas.
<<<<<<< HEAD
    rd_uv.R  = VP8GetCostUV(it, &rd_uv);
    rd_uv.R += VP8FixedCostsUV[mode];
=======
    rd_uv.H  = VP8FixedCostsUV[mode];
    rd_uv.R  = VP8GetCostUV(it, &rd_uv);
    if (mode > 0 && IsFlat(rd_uv.uv_levels[0], kNumBlocks, FLATNESS_LIMIT_UV)) {
      rd_uv.R += FLATNESS_PENALTY * kNumBlocks;
    }
>>>>>>> 80b8099f

    SetRDScore(lambda, &rd_uv);
    if (mode == 0 || rd_uv.score < rd_best.score) {
      CopyScore(&rd_best, &rd_uv);
      rd->mode_uv = mode;
      memcpy(rd->uv_levels, rd_uv.uv_levels, sizeof(rd->uv_levels));
      SwapPtr(&dst, &tmp_dst);
    }
  }
  VP8SetIntraUVMode(it, rd->mode_uv);
  AddScore(rd, &rd_best);
  if (dst != dst0) memcpy(dst0, dst, UV_SIZE);
}

//------------------------------------------------------------------------------
// Final reconstruction and quantization.

static void SimpleQuantize(VP8EncIterator* const it, VP8ModeScore* const rd) {
  const VP8Encoder* const enc = it->enc_;
  const int is_i16 = (it->mb_->type_ == 1);
  int nz = 0;

  if (is_i16) {
    nz = ReconstructIntra16(it, rd, it->yuv_out_ + Y_OFF, it->preds_[0]);
  } else {
    VP8IteratorStartI4(it);
    do {
      const int mode =
          it->preds_[(it->i4_ & 3) + (it->i4_ >> 2) * enc->preds_w_];
      const uint8_t* const src = it->yuv_in_ + Y_OFF + VP8Scan[it->i4_];
      uint8_t* const dst = it->yuv_out_ + Y_OFF + VP8Scan[it->i4_];
      VP8MakeIntra4Preds(it);
      nz |= ReconstructIntra4(it, rd->y_ac_levels[it->i4_],
                              src, dst, mode) << it->i4_;
    } while (VP8IteratorRotateI4(it, it->yuv_out_ + Y_OFF));
  }

  nz |= ReconstructUV(it, rd, it->yuv_out_ + U_OFF, it->mb_->uv_mode_);
  rd->nz = nz;
}

// Refine intra16/intra4 sub-modes based on distortion only (not rate).
static void DistoRefine(VP8EncIterator* const it, int try_both_i4_i16) {
  const int is_i16 = (it->mb_->type_ == 1);
  score_t best_score = MAX_COST;

  if (try_both_i4_i16 || is_i16) {
    int mode;
    int best_mode = -1;
    for (mode = 0; mode < NUM_PRED_MODES; ++mode) {
      const uint8_t* const ref = it->yuv_p_ + VP8I16ModeOffsets[mode];
      const uint8_t* const src = it->yuv_in_ + Y_OFF;
      const score_t score = VP8SSE16x16(src, ref);
      if (score < best_score) {
        best_mode = mode;
        best_score = score;
      }
    }
    VP8SetIntra16Mode(it, best_mode);
  }
  if (try_both_i4_i16 || !is_i16) {
    uint8_t modes_i4[16];
    // We don't evaluate the rate here, but just account for it through a
    // constant penalty (i4 mode usually needs more bits compared to i16).
    score_t score_i4 = (score_t)I4_PENALTY;

    VP8IteratorStartI4(it);
    do {
      int mode;
      int best_sub_mode = -1;
      score_t best_sub_score = MAX_COST;
      const uint8_t* const src = it->yuv_in_ + Y_OFF + VP8Scan[it->i4_];

      // TODO(skal): we don't really need the prediction pixels here,
      // but just the distortion against 'src'.
      VP8MakeIntra4Preds(it);
      for (mode = 0; mode < NUM_BMODES; ++mode) {
        const uint8_t* const ref = it->yuv_p_ + VP8I4ModeOffsets[mode];
        const score_t score = VP8SSE4x4(src, ref);
        if (score < best_sub_score) {
          best_sub_mode = mode;
          best_sub_score = score;
        }
      }
      modes_i4[it->i4_] = best_sub_mode;
      score_i4 += best_sub_score;
      if (score_i4 >= best_score) break;
    } while (VP8IteratorRotateI4(it, it->yuv_in_ + Y_OFF));
    if (score_i4 < best_score) {
      VP8SetIntra4Mode(it, modes_i4);
    }
  }
}

//------------------------------------------------------------------------------
// Entry point

int VP8Decimate(VP8EncIterator* const it, VP8ModeScore* const rd,
                VP8RDLevel rd_opt) {
  int is_skipped;
  const int method = it->enc_->method_;

  InitScore(rd);

  // We can perform predictions for Luma16x16 and Chroma8x8 already.
  // Luma4x4 predictions needs to be done as-we-go.
  VP8MakeLuma16Preds(it);
  VP8MakeChroma8Preds(it);

  if (rd_opt > RD_OPT_NONE) {
    it->do_trellis_ = (rd_opt >= RD_OPT_TRELLIS_ALL);
    PickBestIntra16(it, rd);
    if (method >= 2) {
      PickBestIntra4(it, rd);
    }
    PickBestUV(it, rd);
    if (rd_opt == RD_OPT_TRELLIS) {   // finish off with trellis-optim now
      it->do_trellis_ = 1;
      SimpleQuantize(it, rd);
    }
  } else {
    // For method == 2, pick the best intra4/intra16 based on SSE (~tad slower).
    // For method <= 1, we refine intra4 or intra16 (but don't re-examine mode).
    DistoRefine(it, (method >= 2));
    SimpleQuantize(it, rd);
  }
  is_skipped = (rd->nz == 0);
  VP8SetSkip(it, is_skipped);
  return is_skipped;
}
<|MERGE_RESOLUTION|>--- conflicted
+++ resolved
@@ -425,16 +425,14 @@
 };
 
 void VP8MakeLuma16Preds(const VP8EncIterator* const it) {
-  const VP8Encoder* const enc = it->enc_;
-  const uint8_t* const left = it->x_ ? enc->y_left_ : NULL;
-  const uint8_t* const top = it->y_ ? enc->y_top_ + it->x_ * 16 : NULL;
+  const uint8_t* const left = it->x_ ? it->y_left_ : NULL;
+  const uint8_t* const top = it->y_ ? it->y_top_ : NULL;
   VP8EncPredLuma16(it->yuv_p_, left, top);
 }
 
 void VP8MakeChroma8Preds(const VP8EncIterator* const it) {
-  const VP8Encoder* const enc = it->enc_;
-  const uint8_t* const left = it->x_ ? enc->u_left_ : NULL;
-  const uint8_t* const top = it->y_ ? enc->uv_top_ + it->x_ * 16 : NULL;
+  const uint8_t* const left = it->x_ ? it->u_left_ : NULL;
+  const uint8_t* const top = it->y_ ? it->uv_top_ : NULL;
   VP8EncPredChroma8(it->yuv_p_, left, top);
 }
 
@@ -491,6 +489,7 @@
   rd->D  = 0;
   rd->SD = 0;
   rd->R  = 0;
+  rd->H  = 0;
   rd->nz = 0;
   rd->score = MAX_COST;
 }
@@ -499,6 +498,7 @@
   dst->D  = src->D;
   dst->SD = src->SD;
   dst->R  = src->R;
+  dst->H  = src->H;
   dst->nz = src->nz;      // note that nz is not accumulated, but just copied.
   dst->score = src->score;
 }
@@ -507,6 +507,7 @@
   dst->D  += src->D;
   dst->SD += src->SD;
   dst->R  += src->R;
+  dst->H  += src->H;
   dst->nz |= src->nz;     // here, new nz bits are accumulated.
   dst->score += src->score;
 }
@@ -538,7 +539,7 @@
 
 static WEBP_INLINE void SetRDScore(int lambda, VP8ModeScore* const rd) {
   // TODO: incorporate the "* 256" in the tables?
-  rd->score = rd->R * lambda + 256 * (rd->D + rd->SD);
+  rd->score = (rd->R + rd->H) * lambda + 256 * (rd->D + rd->SD);
 }
 
 static WEBP_INLINE score_t RDScoreTrellis(int lambda, score_t rate,
@@ -891,13 +892,6 @@
     rd_cur->nz = ReconstructIntra16(it, rd_cur, tmp_dst, mode);
 
     // Measure RD-score
-<<<<<<< HEAD
-    rd16.D = VP8SSE16x16(src, tmp_dst);
-    rd16.SD = tlambda ? MULT_8B(tlambda, VP8TDisto16x16(src, tmp_dst, kWeightY))
-            : 0;
-    rd16.R = VP8GetCostLuma16(it, &rd16);
-    rd16.R += VP8FixedCostsI16[mode];
-=======
     rd_cur->D = VP8SSE16x16(src, tmp_dst);
     rd_cur->SD =
         tlambda ? MULT_8B(tlambda, VP8TDisto16x16(src, tmp_dst, kWeightY)) : 0;
@@ -908,7 +902,6 @@
       // penalty to avoid flat area to be mispredicted by complex mode
       rd_cur->R += FLATNESS_PENALTY * kNumBlocks;
     }
->>>>>>> 80b8099f
 
     // Since we always examine Intra16 first, we can overwrite *rd directly.
     SetRDScore(lambda, rd_cur);
@@ -958,7 +951,8 @@
   }
 
   InitScore(&rd_best);
-  rd_best.score = 211;  // '211' is the value of VP8BitCost(0, 145)
+  rd_best.H = 211;  // '211' is the value of VP8BitCost(0, 145)
+  SetRDScore(dqm->lambda_mode_, &rd_best);
   VP8IteratorStartI4(it);
   do {
     const int kNumBlocks = 1;
@@ -985,12 +979,7 @@
       rd_tmp.SD =
           tlambda ? MULT_8B(tlambda, VP8TDisto4x4(src, tmp_dst, kWeightY))
                   : 0;
-<<<<<<< HEAD
-      rd_tmp.R = VP8GetCostLuma4(it, tmp_levels);
-      rd_tmp.R += mode_costs[mode];
-=======
       rd_tmp.H = mode_costs[mode];
->>>>>>> 80b8099f
 
       // Add flatness penalty
       if (mode > 0 && IsFlat(tmp_levels, kNumBlocks, FLATNESS_LIMIT_I4)) {
@@ -1017,14 +1006,17 @@
     }
     SetRDScore(dqm->lambda_mode_, &rd_i4);
     AddScore(&rd_best, &rd_i4);
-    total_header_bits += mode_costs[best_mode];
-    if (rd_best.score >= rd->score ||
-        total_header_bits > enc->max_i4_header_bits_) {
+    if (rd_best.score >= rd->score) {
       return 0;
     }
+    total_header_bits += (int)rd_i4.H;   // <- equal to mode_costs[best_mode];
+    if (total_header_bits > enc->max_i4_header_bits_) {
+      return 0;
+    }
     // Copy selected samples if not in the right place already.
-    if (best_block != best_blocks + VP8Scan[it->i4_])
+    if (best_block != best_blocks + VP8Scan[it->i4_]) {
       VP8Copy4x4(best_block, best_blocks + VP8Scan[it->i4_]);
+    }
     rd->modes_i4[it->i4_] = best_mode;
     it->top_nz_[it->i4_ & 3] = it->left_nz_[it->i4_ >> 2] = (rd_i4.nz ? 1 : 0);
   } while (VP8IteratorRotateI4(it, best_blocks));
@@ -1061,16 +1053,11 @@
     // Compute RD-score
     rd_uv.D  = VP8SSE16x8(src, tmp_dst);
     rd_uv.SD = 0;    // TODO: should we call TDisto? it tends to flatten areas.
-<<<<<<< HEAD
-    rd_uv.R  = VP8GetCostUV(it, &rd_uv);
-    rd_uv.R += VP8FixedCostsUV[mode];
-=======
     rd_uv.H  = VP8FixedCostsUV[mode];
     rd_uv.R  = VP8GetCostUV(it, &rd_uv);
     if (mode > 0 && IsFlat(rd_uv.uv_levels[0], kNumBlocks, FLATNESS_LIMIT_UV)) {
       rd_uv.R += FLATNESS_PENALTY * kNumBlocks;
     }
->>>>>>> 80b8099f
 
     SetRDScore(lambda, &rd_uv);
     if (mode == 0 || rd_uv.score < rd_best.score) {
