// Copyright 2011 Google Inc. All Rights Reserved.
//
// Use of this source code is governed by a BSD-style license
// that can be found in the COPYING file in the root of the source
// tree. An additional intellectual property rights grant can be found
// in the file PATENTS. All contributing project authors may
// be found in the AUTHORS file in the root of the source tree.
// -----------------------------------------------------------------------------
//
// WebPPicture class basis
//
// Author: Skal (pascal.massimino@gmail.com)

#include <assert.h>
#include <stdlib.h>

#include "./vp8enci.h"
<<<<<<< HEAD
#include "../utils/rescaler.h"
#include "../utils/utils.h"
#include "../dsp/dsp.h"
#include "../dsp/yuv.h"

#if defined(__cplusplus) || defined(c_plusplus)
extern "C" {
#endif

#define HALVE(x) (((x) + 1) >> 1)
#define IS_YUV_CSP(csp, YUV_CSP) (((csp) & WEBP_CSP_UV_MASK) == (YUV_CSP))

static const union {
  uint32_t argb;
  uint8_t  bytes[4];
} test_endian = { 0xff000000u };
#define ALPHA_IS_LAST (test_endian.bytes[3] == 0xff)
=======
#include "../utils/utils.h"
>>>>>>> 80b8099f

//------------------------------------------------------------------------------
// WebPPicture
//------------------------------------------------------------------------------

<<<<<<< HEAD
int WebPPictureAlloc(WebPPicture* picture) {
  if (picture != NULL) {
    const WebPEncCSP uv_csp = picture->colorspace & WEBP_CSP_UV_MASK;
    const int has_alpha = picture->colorspace & WEBP_CSP_ALPHA_BIT;
    const int width = picture->width;
    const int height = picture->height;

    if (!picture->use_argb) {
      const int y_stride = width;
      const int uv_width = HALVE(width);
      const int uv_height = HALVE(height);
      const int uv_stride = uv_width;
      int uv0_stride = 0;
      int a_width, a_stride;
      uint64_t y_size, uv_size, uv0_size, a_size, total_size;
      uint8_t* mem;

      // U/V
      switch (uv_csp) {
        case WEBP_YUV420:
          break;
#ifdef WEBP_EXPERIMENTAL_FEATURES
        case WEBP_YUV400:    // for now, we'll just reset the U/V samples
          break;
        case WEBP_YUV422:
          uv0_stride = uv_width;
          break;
        case WEBP_YUV444:
          uv0_stride = width;
          break;
#endif
        default:
          return 0;
      }
      uv0_size = height * uv0_stride;

      // alpha
      a_width = has_alpha ? width : 0;
      a_stride = a_width;
      y_size = (uint64_t)y_stride * height;
      uv_size = (uint64_t)uv_stride * uv_height;
      a_size =  (uint64_t)a_stride * height;

      total_size = y_size + a_size + 2 * uv_size + 2 * uv0_size;

      // Security and validation checks
      if (width <= 0 || height <= 0 ||         // luma/alpha param error
          uv_width < 0 || uv_height < 0) {     // u/v param error
        return 0;
      }
      // Clear previous buffer and allocate a new one.
      WebPPictureFree(picture);   // erase previous buffer
      mem = (uint8_t*)WebPSafeMalloc(total_size, sizeof(*mem));
      if (mem == NULL) return 0;

      // From now on, we're in the clear, we can no longer fail...
      picture->memory_ = (void*)mem;
      picture->y_stride  = y_stride;
      picture->uv_stride = uv_stride;
      picture->a_stride  = a_stride;
      picture->uv0_stride = uv0_stride;
      // TODO(skal): we could align the y/u/v planes and adjust stride.
      picture->y = mem;
      mem += y_size;

      picture->u = mem;
      mem += uv_size;
      picture->v = mem;
      mem += uv_size;

      if (a_size) {
        picture->a = mem;
        mem += a_size;
      }
      if (uv0_size) {
        picture->u0 = mem;
        mem += uv0_size;
        picture->v0 = mem;
        mem += uv0_size;
      }
    } else {
      void* memory;
      const uint64_t argb_size = (uint64_t)width * height;
      if (width <= 0 || height <= 0) {
        return 0;
      }
      // Clear previous buffer and allocate a new one.
      WebPPictureFree(picture);   // erase previous buffer
      memory = WebPSafeMalloc(argb_size, sizeof(*picture->argb));
      if (memory == NULL) return 0;
=======
static int DummyWriter(const uint8_t* data, size_t data_size,
                       const WebPPicture* const picture) {
  // The following are to prevent 'unused variable' error message.
  (void)data;
  (void)data_size;
  (void)picture;
  return 1;
}
>>>>>>> 80b8099f

int WebPPictureInitInternal(WebPPicture* picture, int version) {
  if (WEBP_ABI_IS_INCOMPATIBLE(version, WEBP_ENCODER_ABI_VERSION)) {
    return 0;   // caller/system version mismatch!
  }
  if (picture != NULL) {
    memset(picture, 0, sizeof(*picture));
    picture->writer = DummyWriter;
    WebPEncodingSetError(picture, VP8_ENC_OK);
  }
  return 1;
}

//------------------------------------------------------------------------------

static void WebPPictureResetBufferARGB(WebPPicture* const picture) {
  picture->memory_argb_ = NULL;
  picture->argb = NULL;
  picture->argb_stride = 0;
}

static void WebPPictureResetBufferYUVA(WebPPicture* const picture) {
  picture->memory_ = NULL;
  picture->y = picture->u = picture->v = picture->a = NULL;
  picture->y_stride = picture->uv_stride = 0;
  picture->a_stride = 0;
}

void WebPPictureResetBuffers(WebPPicture* const picture) {
  WebPPictureResetBufferARGB(picture);
  WebPPictureResetBufferYUVA(picture);
}

int WebPPictureAllocARGB(WebPPicture* const picture, int width, int height) {
  void* memory;
  const uint64_t argb_size = (uint64_t)width * height;

  assert(picture != NULL);

  WebPSafeFree(picture->memory_argb_);
  WebPPictureResetBufferARGB(picture);

  if (width <= 0 || height <= 0) {
    return WebPEncodingSetError(picture, VP8_ENC_ERROR_BAD_DIMENSION);
  }
  // allocate a new buffer.
  memory = WebPSafeMalloc(argb_size, sizeof(*picture->argb));
  if (memory == NULL) {
    return WebPEncodingSetError(picture, VP8_ENC_ERROR_OUT_OF_MEMORY);
  }
  // TODO(skal): align plane to cache line?
  picture->memory_argb_ = memory;
  picture->argb = (uint32_t*)memory;
  picture->argb_stride = width;
  return 1;
}

int WebPPictureAllocYUVA(WebPPicture* const picture, int width, int height) {
  const WebPEncCSP uv_csp = picture->colorspace & WEBP_CSP_UV_MASK;
  const int has_alpha = picture->colorspace & WEBP_CSP_ALPHA_BIT;
  const int y_stride = width;
  const int uv_width = (width + 1) >> 1;
  const int uv_height = (height + 1) >> 1;
  const int uv_stride = uv_width;
  int a_width, a_stride;
  uint64_t y_size, uv_size, a_size, total_size;
  uint8_t* mem;

  assert(picture != NULL);

  WebPSafeFree(picture->memory_);
  WebPPictureResetBufferYUVA(picture);

  if (uv_csp != WEBP_YUV420) {
    return WebPEncodingSetError(picture, VP8_ENC_ERROR_INVALID_CONFIGURATION);
  }

  // alpha
  a_width = has_alpha ? width : 0;
  a_stride = a_width;
  y_size = (uint64_t)y_stride * height;
  uv_size = (uint64_t)uv_stride * uv_height;
  a_size =  (uint64_t)a_stride * height;

  total_size = y_size + a_size + 2 * uv_size;

  // Security and validation checks
  if (width <= 0 || height <= 0 ||         // luma/alpha param error
      uv_width < 0 || uv_height < 0) {     // u/v param error
    return WebPEncodingSetError(picture, VP8_ENC_ERROR_BAD_DIMENSION);
  }
  // allocate a new buffer.
  mem = (uint8_t*)WebPSafeMalloc(total_size, sizeof(*mem));
  if (mem == NULL) {
    return WebPEncodingSetError(picture, VP8_ENC_ERROR_OUT_OF_MEMORY);
  }

  // From now on, we're in the clear, we can no longer fail...
  picture->memory_ = (void*)mem;
  picture->y_stride  = y_stride;
  picture->uv_stride = uv_stride;
  picture->a_stride  = a_stride;

  // TODO(skal): we could align the y/u/v planes and adjust stride.
  picture->y = mem;
  mem += y_size;

  picture->u = mem;
  mem += uv_size;
  picture->v = mem;
  mem += uv_size;

  if (a_size > 0) {
    picture->a = mem;
    mem += a_size;
  }
  (void)mem;  // makes the static analyzer happy
  return 1;
}

int WebPPictureAlloc(WebPPicture* picture) {
  if (picture != NULL) {
    const int width = picture->width;
    const int height = picture->height;

<<<<<<< HEAD
int WebPPictureRescale(WebPPicture* pic, int width, int height) {
  WebPPicture tmp;
  int prev_width, prev_height;
  int32_t* work;

  if (pic == NULL) return 0;
  prev_width = pic->width;
  prev_height = pic->height;
  // if width is unspecified, scale original proportionally to height ratio.
  if (width == 0) {
    width = (prev_width * height + prev_height / 2) / prev_height;
  }
  // if height is unspecified, scale original proportionally to width ratio.
  if (height == 0) {
    height = (prev_height * width + prev_width / 2) / prev_width;
  }
  // Check if the overall dimensions still make sense.
  if (width <= 0 || height <= 0) return 0;

  WebPPictureGrabSpecs(pic, &tmp);
  tmp.width = width;
  tmp.height = height;
  if (!WebPPictureAlloc(&tmp)) return 0;

  if (!pic->use_argb) {
    work = (int32_t*)WebPSafeMalloc(2ULL * width, sizeof(*work));
    if (work == NULL) {
      WebPPictureFree(&tmp);
      return 0;
    }

    RescalePlane(pic->y, prev_width, prev_height, pic->y_stride,
                 tmp.y, width, height, tmp.y_stride, work, 1);
    RescalePlane(pic->u,
                 HALVE(prev_width), HALVE(prev_height), pic->uv_stride,
                 tmp.u,
                 HALVE(width), HALVE(height), tmp.uv_stride, work, 1);
    RescalePlane(pic->v,
                 HALVE(prev_width), HALVE(prev_height), pic->uv_stride,
                 tmp.v,
                 HALVE(width), HALVE(height), tmp.uv_stride, work, 1);

    if (tmp.a != NULL) {
      RescalePlane(pic->a, prev_width, prev_height, pic->a_stride,
                   tmp.a, width, height, tmp.a_stride, work, 1);
    }
#ifdef WEBP_EXPERIMENTAL_FEATURES
    if (tmp.u0 != NULL) {
      const int s = IS_YUV_CSP(tmp.colorspace, WEBP_YUV422) ? 2 : 1;
      RescalePlane(
          pic->u0, (prev_width + s / 2) / s, prev_height, pic->uv0_stride,
          tmp.u0, (width + s / 2) / s, height, tmp.uv0_stride, work, 1);
      RescalePlane(
          pic->v0, (prev_width + s / 2) / s, prev_height, pic->uv0_stride,
          tmp.v0, (width + s / 2) / s, height, tmp.uv0_stride, work, 1);
    }
#endif
  } else {
    work = (int32_t*)WebPSafeMalloc(2ULL * width * 4, sizeof(*work));
    if (work == NULL) {
      WebPPictureFree(&tmp);
      return 0;
    }

    RescalePlane((const uint8_t*)pic->argb, prev_width, prev_height,
                 pic->argb_stride * 4,
                 (uint8_t*)tmp.argb, width, height,
                 tmp.argb_stride * 4,
                 work, 4);
=======
    WebPPictureFree(picture);   // erase previous buffer

    if (!picture->use_argb) {
      return WebPPictureAllocYUVA(picture, width, height);
    } else {
      return WebPPictureAllocARGB(picture, width, height);
    }
  }
  return 1;
}

void WebPPictureFree(WebPPicture* picture) {
  if (picture != NULL) {
    WebPSafeFree(picture->memory_);
    WebPSafeFree(picture->memory_argb_);
    WebPPictureResetBuffers(picture);
>>>>>>> 80b8099f
  }
}

//------------------------------------------------------------------------------
// WebPMemoryWriter: Write-to-memory

void WebPMemoryWriterInit(WebPMemoryWriter* writer) {
  writer->mem = NULL;
  writer->size = 0;
  writer->max_size = 0;
}

int WebPMemoryWrite(const uint8_t* data, size_t data_size,
                    const WebPPicture* picture) {
  WebPMemoryWriter* const w = (WebPMemoryWriter*)picture->custom_ptr;
  uint64_t next_size;
  if (w == NULL) {
    return 1;
  }
  next_size = (uint64_t)w->size + data_size;
  if (next_size > w->max_size) {
    uint8_t* new_mem;
    uint64_t next_max_size = 2ULL * w->max_size;
    if (next_max_size < next_size) next_max_size = next_size;
    if (next_max_size < 8192ULL) next_max_size = 8192ULL;
    new_mem = (uint8_t*)WebPSafeMalloc(next_max_size, 1);
    if (new_mem == NULL) {
      return 0;
    }
    if (w->size > 0) {
      memcpy(new_mem, w->mem, w->size);
    }
    WebPSafeFree(w->mem);
    w->mem = new_mem;
    // down-cast is ok, thanks to WebPSafeMalloc
    w->max_size = (size_t)next_max_size;
  }
  if (data_size > 0) {
    memcpy(w->mem + w->size, data, data_size);
    w->size += data_size;
  }
  return 1;
}

void WebPMemoryWriterClear(WebPMemoryWriter* writer) {
  if (writer != NULL) {
    WebPSafeFree(writer->mem);
    writer->mem = NULL;
    writer->size = 0;
    writer->max_size = 0;
  }
<<<<<<< HEAD
  return 0;
}

//------------------------------------------------------------------------------
// RGB -> YUV conversion

// TODO: we can do better than simply 2x2 averaging on U/V samples.
#define SUM4(ptr) ((ptr)[0] + (ptr)[step] + \
                   (ptr)[rgb_stride] + (ptr)[rgb_stride + step])
#define SUM2H(ptr) (2 * (ptr)[0] + 2 * (ptr)[step])
#define SUM2V(ptr) (2 * (ptr)[0] + 2 * (ptr)[rgb_stride])
#define SUM1(ptr)  (4 * (ptr)[0])
#define RGB_TO_UV(x, y, SUM) {                           \
  const int src = (2 * (step * (x) + (y) * rgb_stride)); \
  const int dst = (x) + (y) * picture->uv_stride;        \
  const int r = SUM(r_ptr + src);                        \
  const int g = SUM(g_ptr + src);                        \
  const int b = SUM(b_ptr + src);                        \
  picture->u[dst] = VP8RGBToU(r, g, b);                  \
  picture->v[dst] = VP8RGBToV(r, g, b);                  \
}

#define RGB_TO_UV0(x_in, x_out, y, SUM) {                \
  const int src = (step * (x_in) + (y) * rgb_stride);    \
  const int dst = (x_out) + (y) * picture->uv0_stride;   \
  const int r = SUM(r_ptr + src);                        \
  const int g = SUM(g_ptr + src);                        \
  const int b = SUM(b_ptr + src);                        \
  picture->u0[dst] = VP8RGBToU(r, g, b);                 \
  picture->v0[dst] = VP8RGBToV(r, g, b);                 \
}

static void MakeGray(WebPPicture* const picture) {
  int y;
  const int uv_width = HALVE(picture->width);
  const int uv_height = HALVE(picture->height);
  for (y = 0; y < uv_height; ++y) {
    memset(picture->u + y * picture->uv_stride, 128, uv_width);
    memset(picture->v + y * picture->uv_stride, 128, uv_width);
  }
}

static int ImportYUVAFromRGBA(const uint8_t* const r_ptr,
                              const uint8_t* const g_ptr,
                              const uint8_t* const b_ptr,
                              const uint8_t* const a_ptr,
                              int step,         // bytes per pixel
                              int rgb_stride,   // bytes per scanline
                              WebPPicture* const picture) {
  const WebPEncCSP uv_csp = picture->colorspace & WEBP_CSP_UV_MASK;
  int x, y;
  const int width = picture->width;
  const int height = picture->height;
  const int has_alpha = CheckNonOpaque(a_ptr, width, height, step, rgb_stride);

  picture->colorspace = uv_csp;
  picture->use_argb = 0;
  if (has_alpha) {
    picture->colorspace |= WEBP_CSP_ALPHA_BIT;
  }
  if (!WebPPictureAlloc(picture)) return 0;

  // Import luma plane
  for (y = 0; y < height; ++y) {
    for (x = 0; x < width; ++x) {
      const int offset = step * x + y * rgb_stride;
      picture->y[x + y * picture->y_stride] =
          VP8RGBToY(r_ptr[offset], g_ptr[offset], b_ptr[offset]);
    }
  }

  // Downsample U/V plane
  if (uv_csp != WEBP_YUV400) {
    for (y = 0; y < (height >> 1); ++y) {
      for (x = 0; x < (width >> 1); ++x) {
        RGB_TO_UV(x, y, SUM4);
      }
      if (width & 1) {
        RGB_TO_UV(x, y, SUM2V);
      }
    }
    if (height & 1) {
      for (x = 0; x < (width >> 1); ++x) {
        RGB_TO_UV(x, y, SUM2H);
      }
      if (width & 1) {
        RGB_TO_UV(x, y, SUM1);
      }
    }

#ifdef WEBP_EXPERIMENTAL_FEATURES
    // Store original U/V samples too
    if (uv_csp == WEBP_YUV422) {
      for (y = 0; y < height; ++y) {
        for (x = 0; x < (width >> 1); ++x) {
          RGB_TO_UV0(2 * x, x, y, SUM2H);
        }
        if (width & 1) {
          RGB_TO_UV0(2 * x, x, y, SUM1);
        }
      }
    } else if (uv_csp == WEBP_YUV444) {
      for (y = 0; y < height; ++y) {
        for (x = 0; x < width; ++x) {
          RGB_TO_UV0(x, x, y, SUM1);
        }
      }
    }
#endif
  } else {
    MakeGray(picture);
  }

  if (has_alpha) {
    assert(step >= 4);
    for (y = 0; y < height; ++y) {
      for (x = 0; x < width; ++x) {
        picture->a[x + y * picture->a_stride] =
            a_ptr[step * x + y * rgb_stride];
      }
    }
  }
  return 1;
}

static int Import(WebPPicture* const picture,
                  const uint8_t* const rgb, int rgb_stride,
                  int step, int swap_rb, int import_alpha) {
  const uint8_t* const r_ptr = rgb + (swap_rb ? 2 : 0);
  const uint8_t* const g_ptr = rgb + 1;
  const uint8_t* const b_ptr = rgb + (swap_rb ? 0 : 2);
  const uint8_t* const a_ptr = import_alpha ? rgb + 3 : NULL;
  const int width = picture->width;
  const int height = picture->height;

  if (!picture->use_argb) {
    return ImportYUVAFromRGBA(r_ptr, g_ptr, b_ptr, a_ptr, step, rgb_stride,
                              picture);
  }
  if (import_alpha) {
    picture->colorspace |= WEBP_CSP_ALPHA_BIT;
  } else {
    picture->colorspace &= ~WEBP_CSP_ALPHA_BIT;
  }
  if (!WebPPictureAlloc(picture)) return 0;

  if (!import_alpha) {
    int x, y;
    for (y = 0; y < height; ++y) {
      for (x = 0; x < width; ++x) {
        const int offset = step * x + y * rgb_stride;
        const uint32_t argb =
            0xff000000u |
            (r_ptr[offset] << 16) |
            (g_ptr[offset] <<  8) |
            (b_ptr[offset]);
        picture->argb[x + y * picture->argb_stride] = argb;
      }
    }
  } else {
    int x, y;
    assert(step >= 4);
    for (y = 0; y < height; ++y) {
      for (x = 0; x < width; ++x) {
        const int offset = step * x + y * rgb_stride;
        const uint32_t argb = ((uint32_t)a_ptr[offset] << 24) |
                              (r_ptr[offset] << 16) |
                              (g_ptr[offset] <<  8) |
                              (b_ptr[offset]);
        picture->argb[x + y * picture->argb_stride] = argb;
      }
    }
  }
  return 1;
}
#undef SUM4
#undef SUM2V
#undef SUM2H
#undef SUM1
#undef RGB_TO_UV

int WebPPictureImportRGB(WebPPicture* picture,
                         const uint8_t* rgb, int rgb_stride) {
  return Import(picture, rgb, rgb_stride, 3, 0, 0);
}

int WebPPictureImportBGR(WebPPicture* picture,
                         const uint8_t* rgb, int rgb_stride) {
  return Import(picture, rgb, rgb_stride, 3, 1, 0);
}

int WebPPictureImportRGBA(WebPPicture* picture,
                          const uint8_t* rgba, int rgba_stride) {
  return Import(picture, rgba, rgba_stride, 4, 0, 1);
}

int WebPPictureImportBGRA(WebPPicture* picture,
                          const uint8_t* rgba, int rgba_stride) {
  return Import(picture, rgba, rgba_stride, 4, 1, 1);
}

int WebPPictureImportRGBX(WebPPicture* picture,
                          const uint8_t* rgba, int rgba_stride) {
  return Import(picture, rgba, rgba_stride, 4, 0, 0);
}

int WebPPictureImportBGRX(WebPPicture* picture,
                          const uint8_t* rgba, int rgba_stride) {
  return Import(picture, rgba, rgba_stride, 4, 1, 0);
}

//------------------------------------------------------------------------------
// Automatic YUV <-> ARGB conversions.

int WebPPictureYUVAToARGB(WebPPicture* picture) {
  if (picture == NULL) return 0;
  if (picture->memory_ == NULL || picture->y == NULL ||
      picture->u == NULL || picture->v == NULL) {
    return WebPEncodingSetError(picture, VP8_ENC_ERROR_NULL_PARAMETER);
  }
  if ((picture->colorspace & WEBP_CSP_ALPHA_BIT) && picture->a == NULL) {
    return WebPEncodingSetError(picture, VP8_ENC_ERROR_NULL_PARAMETER);
  }
  if ((picture->colorspace & WEBP_CSP_UV_MASK) != WEBP_YUV420) {
    return WebPEncodingSetError(picture, VP8_ENC_ERROR_INVALID_CONFIGURATION);
  }
  // Allocate a new argb buffer (discarding the previous one).
  if (!PictureAllocARGB(picture)) return 0;

  // Convert
  {
    int y;
    const int width = picture->width;
    const int height = picture->height;
    const int argb_stride = 4 * picture->argb_stride;
    uint8_t* dst = (uint8_t*)picture->argb;
    const uint8_t *cur_u = picture->u, *cur_v = picture->v, *cur_y = picture->y;
    WebPUpsampleLinePairFunc upsample = WebPGetLinePairConverter(ALPHA_IS_LAST);

    // First row, with replicated top samples.
    upsample(NULL, cur_y, cur_u, cur_v, cur_u, cur_v, NULL, dst, width);
    cur_y += picture->y_stride;
    dst += argb_stride;
    // Center rows.
    for (y = 1; y + 1 < height; y += 2) {
      const uint8_t* const top_u = cur_u;
      const uint8_t* const top_v = cur_v;
      cur_u += picture->uv_stride;
      cur_v += picture->uv_stride;
      upsample(cur_y, cur_y + picture->y_stride, top_u, top_v, cur_u, cur_v,
               dst, dst + argb_stride, width);
      cur_y += 2 * picture->y_stride;
      dst += 2 * argb_stride;
    }
    // Last row (if needed), with replicated bottom samples.
    if (height > 1 && !(height & 1)) {
      upsample(cur_y, NULL, cur_u, cur_v, cur_u, cur_v, dst, NULL, width);
    }
    // Insert alpha values if needed, in replacement for the default 0xff ones.
    if (picture->colorspace & WEBP_CSP_ALPHA_BIT) {
      for (y = 0; y < height; ++y) {
        uint32_t* const argb_dst = picture->argb + y * picture->argb_stride;
        const uint8_t* const src = picture->a + y * picture->a_stride;
        int x;
        for (x = 0; x < width; ++x) {
          argb_dst[x] = (argb_dst[x] & 0x00ffffffu) | ((uint32_t)src[x] << 24);
        }
      }
    }
  }
  return 1;
}

int WebPPictureARGBToYUVA(WebPPicture* picture, WebPEncCSP colorspace) {
  if (picture == NULL) return 0;
  if (picture->argb == NULL) {
    return WebPEncodingSetError(picture, VP8_ENC_ERROR_NULL_PARAMETER);
  } else {
    const uint8_t* const argb = (const uint8_t*)picture->argb;
    const uint8_t* const r = ALPHA_IS_LAST ? argb + 2 : argb + 1;
    const uint8_t* const g = ALPHA_IS_LAST ? argb + 1 : argb + 2;
    const uint8_t* const b = ALPHA_IS_LAST ? argb + 0 : argb + 3;
    const uint8_t* const a = ALPHA_IS_LAST ? argb + 3 : argb + 0;
    // We work on a tmp copy of 'picture', because ImportYUVAFromRGBA()
    // would be calling WebPPictureFree(picture) otherwise.
    WebPPicture tmp = *picture;
    PictureResetARGB(&tmp);  // reset ARGB buffer so that it's not free()'d.
    tmp.use_argb = 0;
    tmp.colorspace = colorspace & WEBP_CSP_UV_MASK;
    if (!ImportYUVAFromRGBA(r, g, b, a, 4, 4 * picture->argb_stride, &tmp)) {
      return WebPEncodingSetError(picture, VP8_ENC_ERROR_OUT_OF_MEMORY);
    }
    // Copy back the YUV specs into 'picture'.
    tmp.argb = picture->argb;
    tmp.argb_stride = picture->argb_stride;
    tmp.memory_argb_ = picture->memory_argb_;
    *picture = tmp;
  }
  return 1;
}

//------------------------------------------------------------------------------
// Helper: clean up fully transparent area to help compressibility.

#define SIZE 8
#define SIZE2 (SIZE / 2)
static int is_transparent_area(const uint8_t* ptr, int stride, int size) {
  int y, x;
  for (y = 0; y < size; ++y) {
    for (x = 0; x < size; ++x) {
      if (ptr[x]) {
        return 0;
      }
    }
    ptr += stride;
  }
  return 1;
}

static WEBP_INLINE void flatten(uint8_t* ptr, int v, int stride, int size) {
  int y;
  for (y = 0; y < size; ++y) {
    memset(ptr, v, size);
    ptr += stride;
  }
}

void WebPCleanupTransparentArea(WebPPicture* pic) {
  int x, y, w, h;
  const uint8_t* a_ptr;
  int values[3] = { 0 };

  if (pic == NULL) return;

  a_ptr = pic->a;
  if (a_ptr == NULL) return;    // nothing to do

  w = pic->width / SIZE;
  h = pic->height / SIZE;
  for (y = 0; y < h; ++y) {
    int need_reset = 1;
    for (x = 0; x < w; ++x) {
      const int off_a = (y * pic->a_stride + x) * SIZE;
      const int off_y = (y * pic->y_stride + x) * SIZE;
      const int off_uv = (y * pic->uv_stride + x) * SIZE2;
      if (is_transparent_area(a_ptr + off_a, pic->a_stride, SIZE)) {
        if (need_reset) {
          values[0] = pic->y[off_y];
          values[1] = pic->u[off_uv];
          values[2] = pic->v[off_uv];
          need_reset = 0;
        }
        flatten(pic->y + off_y, values[0], pic->y_stride, SIZE);
        flatten(pic->u + off_uv, values[1], pic->uv_stride, SIZE2);
        flatten(pic->v + off_uv, values[2], pic->uv_stride, SIZE2);
      } else {
        need_reset = 1;
      }
    }
    // ignore the left-overs on right/bottom
  }
}

#undef SIZE
#undef SIZE2

//------------------------------------------------------------------------------
// local-min distortion
//
// For every pixel in the *reference* picture, we search for the local best
// match in the compressed image. This is not a symmetrical measure.

// search radius. Shouldn't be too large.
#define RADIUS 2

static float AccumulateLSIM(const uint8_t* src, int src_stride,
                            const uint8_t* ref, int ref_stride,
                            int w, int h) {
  int x, y;
  double total_sse = 0.;
  for (y = 0; y < h; ++y) {
    const int y_0 = (y - RADIUS < 0) ? 0 : y - RADIUS;
    const int y_1 = (y + RADIUS + 1 >= h) ? h : y + RADIUS + 1;
    for (x = 0; x < w; ++x) {
      const int x_0 = (x - RADIUS < 0) ? 0 : x - RADIUS;
      const int x_1 = (x + RADIUS + 1 >= w) ? w : x + RADIUS + 1;
      double best_sse = 255. * 255.;
      const double value = (double)ref[y * ref_stride + x];
      int i, j;
      for (j = y_0; j < y_1; ++j) {
        const uint8_t* s = src + j * src_stride;
        for (i = x_0; i < x_1; ++i) {
          const double sse = (double)(s[i] - value) * (s[i] - value);
          if (sse < best_sse) best_sse = sse;
        }
      }
      total_sse += best_sse;
    }
  }
  return (float)total_sse;
}
#undef RADIUS

//------------------------------------------------------------------------------
// Distortion

// Max value returned in case of exact similarity.
static const double kMinDistortion_dB = 99.;
static float GetPSNR(const double v) {
  return (float)((v > 0.) ? -4.3429448 * log(v / (255 * 255.))
                          : kMinDistortion_dB);
}

int WebPPictureDistortion(const WebPPicture* src, const WebPPicture* ref,
                          int type, float result[5]) {
  DistoStats stats[5];
  int has_alpha;
  int uv_w, uv_h;

  if (src == NULL || ref == NULL ||
      src->width != ref->width || src->height != ref->height ||
      src->y == NULL || ref->y == NULL ||
      src->u == NULL || ref->u == NULL ||
      src->v == NULL || ref->v == NULL ||
      result == NULL) {
    return 0;
  }
  // TODO(skal): provide distortion for ARGB too.
  if (src->use_argb == 1 || src->use_argb != ref->use_argb) {
    return 0;
  }

  has_alpha = !!(src->colorspace & WEBP_CSP_ALPHA_BIT);
  if (has_alpha != !!(ref->colorspace & WEBP_CSP_ALPHA_BIT) ||
      (has_alpha && (src->a == NULL || ref->a == NULL))) {
    return 0;
  }

  memset(stats, 0, sizeof(stats));

  uv_w = HALVE(src->width);
  uv_h = HALVE(src->height);
  if (type >= 2) {
    float sse[4];
    sse[0] = AccumulateLSIM(src->y, src->y_stride,
                            ref->y, ref->y_stride, src->width, src->height);
    sse[1] = AccumulateLSIM(src->u, src->uv_stride,
                            ref->u, ref->uv_stride, uv_w, uv_h);
    sse[2] = AccumulateLSIM(src->v, src->uv_stride,
                            ref->v, ref->uv_stride, uv_w, uv_h);
    sse[3] = has_alpha ? AccumulateLSIM(src->a, src->a_stride,
                                        ref->a, ref->a_stride,
                                        src->width, src->height)
                       : 0.f;
    result[0] = GetPSNR(sse[0] / (src->width * src->height));
    result[1] = GetPSNR(sse[1] / (uv_w * uv_h));
    result[2] = GetPSNR(sse[2] / (uv_w * uv_h));
    result[3] = GetPSNR(sse[3] / (src->width * src->height));
    {
      double total_sse = sse[0] + sse[1] + sse[2];
      int total_pixels = src->width * src->height + 2 * uv_w * uv_h;
      if (has_alpha) {
        total_pixels += src->width * src->height;
        total_sse += sse[3];
      }
      result[4] = GetPSNR(total_sse / total_pixels);
    }
  } else {
    int c;
    VP8SSIMAccumulatePlane(src->y, src->y_stride,
                           ref->y, ref->y_stride,
                           src->width, src->height, &stats[0]);
    VP8SSIMAccumulatePlane(src->u, src->uv_stride,
                           ref->u, ref->uv_stride,
                           uv_w, uv_h, &stats[1]);
    VP8SSIMAccumulatePlane(src->v, src->uv_stride,
                           ref->v, ref->uv_stride,
                           uv_w, uv_h, &stats[2]);
    if (has_alpha) {
      VP8SSIMAccumulatePlane(src->a, src->a_stride,
                             ref->a, ref->a_stride,
                             src->width, src->height, &stats[3]);
    }
    for (c = 0; c <= 4; ++c) {
      if (type == 1) {
        const double v = VP8SSIMGet(&stats[c]);
        result[c] = (float)((v < 1.) ? -10.0 * log10(1. - v)
                                     : kMinDistortion_dB);
      } else {
        const double v = VP8SSIMGetSquaredError(&stats[c]);
        result[c] = GetPSNR(v);
      }
      // Accumulate forward
      if (c < 4) VP8SSIMAddStats(&stats[c], &stats[4]);
    }
  }
  return 1;
=======
>>>>>>> 80b8099f
}

//------------------------------------------------------------------------------
// Simplest high-level calls:

typedef int (*Importer)(WebPPicture* const, const uint8_t* const, int);

static size_t Encode(const uint8_t* rgba, int width, int height, int stride,
                     Importer import, float quality_factor, int lossless,
                     uint8_t** output) {
  WebPPicture pic;
  WebPConfig config;
  WebPMemoryWriter wrt;
  int ok;

  if (!WebPConfigPreset(&config, WEBP_PRESET_DEFAULT, quality_factor) ||
      !WebPPictureInit(&pic)) {
    return 0;  // shouldn't happen, except if system installation is broken
  }

  config.lossless = !!lossless;
  pic.use_argb = !!lossless;
  pic.width = width;
  pic.height = height;
  pic.writer = WebPMemoryWrite;
  pic.custom_ptr = &wrt;
  WebPMemoryWriterInit(&wrt);

  ok = import(&pic, rgba, stride) && WebPEncode(&config, &pic);
  WebPPictureFree(&pic);
  if (!ok) {
    WebPMemoryWriterClear(&wrt);
    *output = NULL;
    return 0;
  }
  *output = wrt.mem;
  return wrt.size;
}

#define ENCODE_FUNC(NAME, IMPORTER)                                     \
size_t NAME(const uint8_t* in, int w, int h, int bps, float q,          \
            uint8_t** out) {                                            \
  return Encode(in, w, h, bps, IMPORTER, q, 0, out);                    \
}

ENCODE_FUNC(WebPEncodeRGB, WebPPictureImportRGB);
ENCODE_FUNC(WebPEncodeBGR, WebPPictureImportBGR);
ENCODE_FUNC(WebPEncodeRGBA, WebPPictureImportRGBA);
ENCODE_FUNC(WebPEncodeBGRA, WebPPictureImportBGRA);

#undef ENCODE_FUNC

#define LOSSLESS_DEFAULT_QUALITY 70.
#define LOSSLESS_ENCODE_FUNC(NAME, IMPORTER)                                 \
size_t NAME(const uint8_t* in, int w, int h, int bps, uint8_t** out) {       \
  return Encode(in, w, h, bps, IMPORTER, LOSSLESS_DEFAULT_QUALITY, 1, out);  \
}

LOSSLESS_ENCODE_FUNC(WebPEncodeLosslessRGB, WebPPictureImportRGB);
LOSSLESS_ENCODE_FUNC(WebPEncodeLosslessBGR, WebPPictureImportBGR);
LOSSLESS_ENCODE_FUNC(WebPEncodeLosslessRGBA, WebPPictureImportRGBA);
LOSSLESS_ENCODE_FUNC(WebPEncodeLosslessBGRA, WebPPictureImportBGRA);

#undef LOSSLESS_ENCODE_FUNC

//------------------------------------------------------------------------------<|MERGE_RESOLUTION|>--- conflicted
+++ resolved
@@ -15,124 +15,12 @@
 #include <stdlib.h>
 
 #include "./vp8enci.h"
-<<<<<<< HEAD
-#include "../utils/rescaler.h"
 #include "../utils/utils.h"
-#include "../dsp/dsp.h"
-#include "../dsp/yuv.h"
-
-#if defined(__cplusplus) || defined(c_plusplus)
-extern "C" {
-#endif
-
-#define HALVE(x) (((x) + 1) >> 1)
-#define IS_YUV_CSP(csp, YUV_CSP) (((csp) & WEBP_CSP_UV_MASK) == (YUV_CSP))
-
-static const union {
-  uint32_t argb;
-  uint8_t  bytes[4];
-} test_endian = { 0xff000000u };
-#define ALPHA_IS_LAST (test_endian.bytes[3] == 0xff)
-=======
-#include "../utils/utils.h"
->>>>>>> 80b8099f
 
 //------------------------------------------------------------------------------
 // WebPPicture
 //------------------------------------------------------------------------------
 
-<<<<<<< HEAD
-int WebPPictureAlloc(WebPPicture* picture) {
-  if (picture != NULL) {
-    const WebPEncCSP uv_csp = picture->colorspace & WEBP_CSP_UV_MASK;
-    const int has_alpha = picture->colorspace & WEBP_CSP_ALPHA_BIT;
-    const int width = picture->width;
-    const int height = picture->height;
-
-    if (!picture->use_argb) {
-      const int y_stride = width;
-      const int uv_width = HALVE(width);
-      const int uv_height = HALVE(height);
-      const int uv_stride = uv_width;
-      int uv0_stride = 0;
-      int a_width, a_stride;
-      uint64_t y_size, uv_size, uv0_size, a_size, total_size;
-      uint8_t* mem;
-
-      // U/V
-      switch (uv_csp) {
-        case WEBP_YUV420:
-          break;
-#ifdef WEBP_EXPERIMENTAL_FEATURES
-        case WEBP_YUV400:    // for now, we'll just reset the U/V samples
-          break;
-        case WEBP_YUV422:
-          uv0_stride = uv_width;
-          break;
-        case WEBP_YUV444:
-          uv0_stride = width;
-          break;
-#endif
-        default:
-          return 0;
-      }
-      uv0_size = height * uv0_stride;
-
-      // alpha
-      a_width = has_alpha ? width : 0;
-      a_stride = a_width;
-      y_size = (uint64_t)y_stride * height;
-      uv_size = (uint64_t)uv_stride * uv_height;
-      a_size =  (uint64_t)a_stride * height;
-
-      total_size = y_size + a_size + 2 * uv_size + 2 * uv0_size;
-
-      // Security and validation checks
-      if (width <= 0 || height <= 0 ||         // luma/alpha param error
-          uv_width < 0 || uv_height < 0) {     // u/v param error
-        return 0;
-      }
-      // Clear previous buffer and allocate a new one.
-      WebPPictureFree(picture);   // erase previous buffer
-      mem = (uint8_t*)WebPSafeMalloc(total_size, sizeof(*mem));
-      if (mem == NULL) return 0;
-
-      // From now on, we're in the clear, we can no longer fail...
-      picture->memory_ = (void*)mem;
-      picture->y_stride  = y_stride;
-      picture->uv_stride = uv_stride;
-      picture->a_stride  = a_stride;
-      picture->uv0_stride = uv0_stride;
-      // TODO(skal): we could align the y/u/v planes and adjust stride.
-      picture->y = mem;
-      mem += y_size;
-
-      picture->u = mem;
-      mem += uv_size;
-      picture->v = mem;
-      mem += uv_size;
-
-      if (a_size) {
-        picture->a = mem;
-        mem += a_size;
-      }
-      if (uv0_size) {
-        picture->u0 = mem;
-        mem += uv0_size;
-        picture->v0 = mem;
-        mem += uv0_size;
-      }
-    } else {
-      void* memory;
-      const uint64_t argb_size = (uint64_t)width * height;
-      if (width <= 0 || height <= 0) {
-        return 0;
-      }
-      // Clear previous buffer and allocate a new one.
-      WebPPictureFree(picture);   // erase previous buffer
-      memory = WebPSafeMalloc(argb_size, sizeof(*picture->argb));
-      if (memory == NULL) return 0;
-=======
 static int DummyWriter(const uint8_t* data, size_t data_size,
                        const WebPPicture* const picture) {
   // The following are to prevent 'unused variable' error message.
@@ -141,7 +29,6 @@
   (void)picture;
   return 1;
 }
->>>>>>> 80b8099f
 
 int WebPPictureInitInternal(WebPPicture* picture, int version) {
   if (WEBP_ABI_IS_INCOMPATIBLE(version, WEBP_ENCODER_ABI_VERSION)) {
@@ -267,77 +154,6 @@
     const int width = picture->width;
     const int height = picture->height;
 
-<<<<<<< HEAD
-int WebPPictureRescale(WebPPicture* pic, int width, int height) {
-  WebPPicture tmp;
-  int prev_width, prev_height;
-  int32_t* work;
-
-  if (pic == NULL) return 0;
-  prev_width = pic->width;
-  prev_height = pic->height;
-  // if width is unspecified, scale original proportionally to height ratio.
-  if (width == 0) {
-    width = (prev_width * height + prev_height / 2) / prev_height;
-  }
-  // if height is unspecified, scale original proportionally to width ratio.
-  if (height == 0) {
-    height = (prev_height * width + prev_width / 2) / prev_width;
-  }
-  // Check if the overall dimensions still make sense.
-  if (width <= 0 || height <= 0) return 0;
-
-  WebPPictureGrabSpecs(pic, &tmp);
-  tmp.width = width;
-  tmp.height = height;
-  if (!WebPPictureAlloc(&tmp)) return 0;
-
-  if (!pic->use_argb) {
-    work = (int32_t*)WebPSafeMalloc(2ULL * width, sizeof(*work));
-    if (work == NULL) {
-      WebPPictureFree(&tmp);
-      return 0;
-    }
-
-    RescalePlane(pic->y, prev_width, prev_height, pic->y_stride,
-                 tmp.y, width, height, tmp.y_stride, work, 1);
-    RescalePlane(pic->u,
-                 HALVE(prev_width), HALVE(prev_height), pic->uv_stride,
-                 tmp.u,
-                 HALVE(width), HALVE(height), tmp.uv_stride, work, 1);
-    RescalePlane(pic->v,
-                 HALVE(prev_width), HALVE(prev_height), pic->uv_stride,
-                 tmp.v,
-                 HALVE(width), HALVE(height), tmp.uv_stride, work, 1);
-
-    if (tmp.a != NULL) {
-      RescalePlane(pic->a, prev_width, prev_height, pic->a_stride,
-                   tmp.a, width, height, tmp.a_stride, work, 1);
-    }
-#ifdef WEBP_EXPERIMENTAL_FEATURES
-    if (tmp.u0 != NULL) {
-      const int s = IS_YUV_CSP(tmp.colorspace, WEBP_YUV422) ? 2 : 1;
-      RescalePlane(
-          pic->u0, (prev_width + s / 2) / s, prev_height, pic->uv0_stride,
-          tmp.u0, (width + s / 2) / s, height, tmp.uv0_stride, work, 1);
-      RescalePlane(
-          pic->v0, (prev_width + s / 2) / s, prev_height, pic->uv0_stride,
-          tmp.v0, (width + s / 2) / s, height, tmp.uv0_stride, work, 1);
-    }
-#endif
-  } else {
-    work = (int32_t*)WebPSafeMalloc(2ULL * width * 4, sizeof(*work));
-    if (work == NULL) {
-      WebPPictureFree(&tmp);
-      return 0;
-    }
-
-    RescalePlane((const uint8_t*)pic->argb, prev_width, prev_height,
-                 pic->argb_stride * 4,
-                 (uint8_t*)tmp.argb, width, height,
-                 tmp.argb_stride * 4,
-                 work, 4);
-=======
     WebPPictureFree(picture);   // erase previous buffer
 
     if (!picture->use_argb) {
@@ -354,7 +170,6 @@
     WebPSafeFree(picture->memory_);
     WebPSafeFree(picture->memory_argb_);
     WebPPictureResetBuffers(picture);
->>>>>>> 80b8099f
   }
 }
 
@@ -406,506 +221,6 @@
     writer->size = 0;
     writer->max_size = 0;
   }
-<<<<<<< HEAD
-  return 0;
-}
-
-//------------------------------------------------------------------------------
-// RGB -> YUV conversion
-
-// TODO: we can do better than simply 2x2 averaging on U/V samples.
-#define SUM4(ptr) ((ptr)[0] + (ptr)[step] + \
-                   (ptr)[rgb_stride] + (ptr)[rgb_stride + step])
-#define SUM2H(ptr) (2 * (ptr)[0] + 2 * (ptr)[step])
-#define SUM2V(ptr) (2 * (ptr)[0] + 2 * (ptr)[rgb_stride])
-#define SUM1(ptr)  (4 * (ptr)[0])
-#define RGB_TO_UV(x, y, SUM) {                           \
-  const int src = (2 * (step * (x) + (y) * rgb_stride)); \
-  const int dst = (x) + (y) * picture->uv_stride;        \
-  const int r = SUM(r_ptr + src);                        \
-  const int g = SUM(g_ptr + src);                        \
-  const int b = SUM(b_ptr + src);                        \
-  picture->u[dst] = VP8RGBToU(r, g, b);                  \
-  picture->v[dst] = VP8RGBToV(r, g, b);                  \
-}
-
-#define RGB_TO_UV0(x_in, x_out, y, SUM) {                \
-  const int src = (step * (x_in) + (y) * rgb_stride);    \
-  const int dst = (x_out) + (y) * picture->uv0_stride;   \
-  const int r = SUM(r_ptr + src);                        \
-  const int g = SUM(g_ptr + src);                        \
-  const int b = SUM(b_ptr + src);                        \
-  picture->u0[dst] = VP8RGBToU(r, g, b);                 \
-  picture->v0[dst] = VP8RGBToV(r, g, b);                 \
-}
-
-static void MakeGray(WebPPicture* const picture) {
-  int y;
-  const int uv_width = HALVE(picture->width);
-  const int uv_height = HALVE(picture->height);
-  for (y = 0; y < uv_height; ++y) {
-    memset(picture->u + y * picture->uv_stride, 128, uv_width);
-    memset(picture->v + y * picture->uv_stride, 128, uv_width);
-  }
-}
-
-static int ImportYUVAFromRGBA(const uint8_t* const r_ptr,
-                              const uint8_t* const g_ptr,
-                              const uint8_t* const b_ptr,
-                              const uint8_t* const a_ptr,
-                              int step,         // bytes per pixel
-                              int rgb_stride,   // bytes per scanline
-                              WebPPicture* const picture) {
-  const WebPEncCSP uv_csp = picture->colorspace & WEBP_CSP_UV_MASK;
-  int x, y;
-  const int width = picture->width;
-  const int height = picture->height;
-  const int has_alpha = CheckNonOpaque(a_ptr, width, height, step, rgb_stride);
-
-  picture->colorspace = uv_csp;
-  picture->use_argb = 0;
-  if (has_alpha) {
-    picture->colorspace |= WEBP_CSP_ALPHA_BIT;
-  }
-  if (!WebPPictureAlloc(picture)) return 0;
-
-  // Import luma plane
-  for (y = 0; y < height; ++y) {
-    for (x = 0; x < width; ++x) {
-      const int offset = step * x + y * rgb_stride;
-      picture->y[x + y * picture->y_stride] =
-          VP8RGBToY(r_ptr[offset], g_ptr[offset], b_ptr[offset]);
-    }
-  }
-
-  // Downsample U/V plane
-  if (uv_csp != WEBP_YUV400) {
-    for (y = 0; y < (height >> 1); ++y) {
-      for (x = 0; x < (width >> 1); ++x) {
-        RGB_TO_UV(x, y, SUM4);
-      }
-      if (width & 1) {
-        RGB_TO_UV(x, y, SUM2V);
-      }
-    }
-    if (height & 1) {
-      for (x = 0; x < (width >> 1); ++x) {
-        RGB_TO_UV(x, y, SUM2H);
-      }
-      if (width & 1) {
-        RGB_TO_UV(x, y, SUM1);
-      }
-    }
-
-#ifdef WEBP_EXPERIMENTAL_FEATURES
-    // Store original U/V samples too
-    if (uv_csp == WEBP_YUV422) {
-      for (y = 0; y < height; ++y) {
-        for (x = 0; x < (width >> 1); ++x) {
-          RGB_TO_UV0(2 * x, x, y, SUM2H);
-        }
-        if (width & 1) {
-          RGB_TO_UV0(2 * x, x, y, SUM1);
-        }
-      }
-    } else if (uv_csp == WEBP_YUV444) {
-      for (y = 0; y < height; ++y) {
-        for (x = 0; x < width; ++x) {
-          RGB_TO_UV0(x, x, y, SUM1);
-        }
-      }
-    }
-#endif
-  } else {
-    MakeGray(picture);
-  }
-
-  if (has_alpha) {
-    assert(step >= 4);
-    for (y = 0; y < height; ++y) {
-      for (x = 0; x < width; ++x) {
-        picture->a[x + y * picture->a_stride] =
-            a_ptr[step * x + y * rgb_stride];
-      }
-    }
-  }
-  return 1;
-}
-
-static int Import(WebPPicture* const picture,
-                  const uint8_t* const rgb, int rgb_stride,
-                  int step, int swap_rb, int import_alpha) {
-  const uint8_t* const r_ptr = rgb + (swap_rb ? 2 : 0);
-  const uint8_t* const g_ptr = rgb + 1;
-  const uint8_t* const b_ptr = rgb + (swap_rb ? 0 : 2);
-  const uint8_t* const a_ptr = import_alpha ? rgb + 3 : NULL;
-  const int width = picture->width;
-  const int height = picture->height;
-
-  if (!picture->use_argb) {
-    return ImportYUVAFromRGBA(r_ptr, g_ptr, b_ptr, a_ptr, step, rgb_stride,
-                              picture);
-  }
-  if (import_alpha) {
-    picture->colorspace |= WEBP_CSP_ALPHA_BIT;
-  } else {
-    picture->colorspace &= ~WEBP_CSP_ALPHA_BIT;
-  }
-  if (!WebPPictureAlloc(picture)) return 0;
-
-  if (!import_alpha) {
-    int x, y;
-    for (y = 0; y < height; ++y) {
-      for (x = 0; x < width; ++x) {
-        const int offset = step * x + y * rgb_stride;
-        const uint32_t argb =
-            0xff000000u |
-            (r_ptr[offset] << 16) |
-            (g_ptr[offset] <<  8) |
-            (b_ptr[offset]);
-        picture->argb[x + y * picture->argb_stride] = argb;
-      }
-    }
-  } else {
-    int x, y;
-    assert(step >= 4);
-    for (y = 0; y < height; ++y) {
-      for (x = 0; x < width; ++x) {
-        const int offset = step * x + y * rgb_stride;
-        const uint32_t argb = ((uint32_t)a_ptr[offset] << 24) |
-                              (r_ptr[offset] << 16) |
-                              (g_ptr[offset] <<  8) |
-                              (b_ptr[offset]);
-        picture->argb[x + y * picture->argb_stride] = argb;
-      }
-    }
-  }
-  return 1;
-}
-#undef SUM4
-#undef SUM2V
-#undef SUM2H
-#undef SUM1
-#undef RGB_TO_UV
-
-int WebPPictureImportRGB(WebPPicture* picture,
-                         const uint8_t* rgb, int rgb_stride) {
-  return Import(picture, rgb, rgb_stride, 3, 0, 0);
-}
-
-int WebPPictureImportBGR(WebPPicture* picture,
-                         const uint8_t* rgb, int rgb_stride) {
-  return Import(picture, rgb, rgb_stride, 3, 1, 0);
-}
-
-int WebPPictureImportRGBA(WebPPicture* picture,
-                          const uint8_t* rgba, int rgba_stride) {
-  return Import(picture, rgba, rgba_stride, 4, 0, 1);
-}
-
-int WebPPictureImportBGRA(WebPPicture* picture,
-                          const uint8_t* rgba, int rgba_stride) {
-  return Import(picture, rgba, rgba_stride, 4, 1, 1);
-}
-
-int WebPPictureImportRGBX(WebPPicture* picture,
-                          const uint8_t* rgba, int rgba_stride) {
-  return Import(picture, rgba, rgba_stride, 4, 0, 0);
-}
-
-int WebPPictureImportBGRX(WebPPicture* picture,
-                          const uint8_t* rgba, int rgba_stride) {
-  return Import(picture, rgba, rgba_stride, 4, 1, 0);
-}
-
-//------------------------------------------------------------------------------
-// Automatic YUV <-> ARGB conversions.
-
-int WebPPictureYUVAToARGB(WebPPicture* picture) {
-  if (picture == NULL) return 0;
-  if (picture->memory_ == NULL || picture->y == NULL ||
-      picture->u == NULL || picture->v == NULL) {
-    return WebPEncodingSetError(picture, VP8_ENC_ERROR_NULL_PARAMETER);
-  }
-  if ((picture->colorspace & WEBP_CSP_ALPHA_BIT) && picture->a == NULL) {
-    return WebPEncodingSetError(picture, VP8_ENC_ERROR_NULL_PARAMETER);
-  }
-  if ((picture->colorspace & WEBP_CSP_UV_MASK) != WEBP_YUV420) {
-    return WebPEncodingSetError(picture, VP8_ENC_ERROR_INVALID_CONFIGURATION);
-  }
-  // Allocate a new argb buffer (discarding the previous one).
-  if (!PictureAllocARGB(picture)) return 0;
-
-  // Convert
-  {
-    int y;
-    const int width = picture->width;
-    const int height = picture->height;
-    const int argb_stride = 4 * picture->argb_stride;
-    uint8_t* dst = (uint8_t*)picture->argb;
-    const uint8_t *cur_u = picture->u, *cur_v = picture->v, *cur_y = picture->y;
-    WebPUpsampleLinePairFunc upsample = WebPGetLinePairConverter(ALPHA_IS_LAST);
-
-    // First row, with replicated top samples.
-    upsample(NULL, cur_y, cur_u, cur_v, cur_u, cur_v, NULL, dst, width);
-    cur_y += picture->y_stride;
-    dst += argb_stride;
-    // Center rows.
-    for (y = 1; y + 1 < height; y += 2) {
-      const uint8_t* const top_u = cur_u;
-      const uint8_t* const top_v = cur_v;
-      cur_u += picture->uv_stride;
-      cur_v += picture->uv_stride;
-      upsample(cur_y, cur_y + picture->y_stride, top_u, top_v, cur_u, cur_v,
-               dst, dst + argb_stride, width);
-      cur_y += 2 * picture->y_stride;
-      dst += 2 * argb_stride;
-    }
-    // Last row (if needed), with replicated bottom samples.
-    if (height > 1 && !(height & 1)) {
-      upsample(cur_y, NULL, cur_u, cur_v, cur_u, cur_v, dst, NULL, width);
-    }
-    // Insert alpha values if needed, in replacement for the default 0xff ones.
-    if (picture->colorspace & WEBP_CSP_ALPHA_BIT) {
-      for (y = 0; y < height; ++y) {
-        uint32_t* const argb_dst = picture->argb + y * picture->argb_stride;
-        const uint8_t* const src = picture->a + y * picture->a_stride;
-        int x;
-        for (x = 0; x < width; ++x) {
-          argb_dst[x] = (argb_dst[x] & 0x00ffffffu) | ((uint32_t)src[x] << 24);
-        }
-      }
-    }
-  }
-  return 1;
-}
-
-int WebPPictureARGBToYUVA(WebPPicture* picture, WebPEncCSP colorspace) {
-  if (picture == NULL) return 0;
-  if (picture->argb == NULL) {
-    return WebPEncodingSetError(picture, VP8_ENC_ERROR_NULL_PARAMETER);
-  } else {
-    const uint8_t* const argb = (const uint8_t*)picture->argb;
-    const uint8_t* const r = ALPHA_IS_LAST ? argb + 2 : argb + 1;
-    const uint8_t* const g = ALPHA_IS_LAST ? argb + 1 : argb + 2;
-    const uint8_t* const b = ALPHA_IS_LAST ? argb + 0 : argb + 3;
-    const uint8_t* const a = ALPHA_IS_LAST ? argb + 3 : argb + 0;
-    // We work on a tmp copy of 'picture', because ImportYUVAFromRGBA()
-    // would be calling WebPPictureFree(picture) otherwise.
-    WebPPicture tmp = *picture;
-    PictureResetARGB(&tmp);  // reset ARGB buffer so that it's not free()'d.
-    tmp.use_argb = 0;
-    tmp.colorspace = colorspace & WEBP_CSP_UV_MASK;
-    if (!ImportYUVAFromRGBA(r, g, b, a, 4, 4 * picture->argb_stride, &tmp)) {
-      return WebPEncodingSetError(picture, VP8_ENC_ERROR_OUT_OF_MEMORY);
-    }
-    // Copy back the YUV specs into 'picture'.
-    tmp.argb = picture->argb;
-    tmp.argb_stride = picture->argb_stride;
-    tmp.memory_argb_ = picture->memory_argb_;
-    *picture = tmp;
-  }
-  return 1;
-}
-
-//------------------------------------------------------------------------------
-// Helper: clean up fully transparent area to help compressibility.
-
-#define SIZE 8
-#define SIZE2 (SIZE / 2)
-static int is_transparent_area(const uint8_t* ptr, int stride, int size) {
-  int y, x;
-  for (y = 0; y < size; ++y) {
-    for (x = 0; x < size; ++x) {
-      if (ptr[x]) {
-        return 0;
-      }
-    }
-    ptr += stride;
-  }
-  return 1;
-}
-
-static WEBP_INLINE void flatten(uint8_t* ptr, int v, int stride, int size) {
-  int y;
-  for (y = 0; y < size; ++y) {
-    memset(ptr, v, size);
-    ptr += stride;
-  }
-}
-
-void WebPCleanupTransparentArea(WebPPicture* pic) {
-  int x, y, w, h;
-  const uint8_t* a_ptr;
-  int values[3] = { 0 };
-
-  if (pic == NULL) return;
-
-  a_ptr = pic->a;
-  if (a_ptr == NULL) return;    // nothing to do
-
-  w = pic->width / SIZE;
-  h = pic->height / SIZE;
-  for (y = 0; y < h; ++y) {
-    int need_reset = 1;
-    for (x = 0; x < w; ++x) {
-      const int off_a = (y * pic->a_stride + x) * SIZE;
-      const int off_y = (y * pic->y_stride + x) * SIZE;
-      const int off_uv = (y * pic->uv_stride + x) * SIZE2;
-      if (is_transparent_area(a_ptr + off_a, pic->a_stride, SIZE)) {
-        if (need_reset) {
-          values[0] = pic->y[off_y];
-          values[1] = pic->u[off_uv];
-          values[2] = pic->v[off_uv];
-          need_reset = 0;
-        }
-        flatten(pic->y + off_y, values[0], pic->y_stride, SIZE);
-        flatten(pic->u + off_uv, values[1], pic->uv_stride, SIZE2);
-        flatten(pic->v + off_uv, values[2], pic->uv_stride, SIZE2);
-      } else {
-        need_reset = 1;
-      }
-    }
-    // ignore the left-overs on right/bottom
-  }
-}
-
-#undef SIZE
-#undef SIZE2
-
-//------------------------------------------------------------------------------
-// local-min distortion
-//
-// For every pixel in the *reference* picture, we search for the local best
-// match in the compressed image. This is not a symmetrical measure.
-
-// search radius. Shouldn't be too large.
-#define RADIUS 2
-
-static float AccumulateLSIM(const uint8_t* src, int src_stride,
-                            const uint8_t* ref, int ref_stride,
-                            int w, int h) {
-  int x, y;
-  double total_sse = 0.;
-  for (y = 0; y < h; ++y) {
-    const int y_0 = (y - RADIUS < 0) ? 0 : y - RADIUS;
-    const int y_1 = (y + RADIUS + 1 >= h) ? h : y + RADIUS + 1;
-    for (x = 0; x < w; ++x) {
-      const int x_0 = (x - RADIUS < 0) ? 0 : x - RADIUS;
-      const int x_1 = (x + RADIUS + 1 >= w) ? w : x + RADIUS + 1;
-      double best_sse = 255. * 255.;
-      const double value = (double)ref[y * ref_stride + x];
-      int i, j;
-      for (j = y_0; j < y_1; ++j) {
-        const uint8_t* s = src + j * src_stride;
-        for (i = x_0; i < x_1; ++i) {
-          const double sse = (double)(s[i] - value) * (s[i] - value);
-          if (sse < best_sse) best_sse = sse;
-        }
-      }
-      total_sse += best_sse;
-    }
-  }
-  return (float)total_sse;
-}
-#undef RADIUS
-
-//------------------------------------------------------------------------------
-// Distortion
-
-// Max value returned in case of exact similarity.
-static const double kMinDistortion_dB = 99.;
-static float GetPSNR(const double v) {
-  return (float)((v > 0.) ? -4.3429448 * log(v / (255 * 255.))
-                          : kMinDistortion_dB);
-}
-
-int WebPPictureDistortion(const WebPPicture* src, const WebPPicture* ref,
-                          int type, float result[5]) {
-  DistoStats stats[5];
-  int has_alpha;
-  int uv_w, uv_h;
-
-  if (src == NULL || ref == NULL ||
-      src->width != ref->width || src->height != ref->height ||
-      src->y == NULL || ref->y == NULL ||
-      src->u == NULL || ref->u == NULL ||
-      src->v == NULL || ref->v == NULL ||
-      result == NULL) {
-    return 0;
-  }
-  // TODO(skal): provide distortion for ARGB too.
-  if (src->use_argb == 1 || src->use_argb != ref->use_argb) {
-    return 0;
-  }
-
-  has_alpha = !!(src->colorspace & WEBP_CSP_ALPHA_BIT);
-  if (has_alpha != !!(ref->colorspace & WEBP_CSP_ALPHA_BIT) ||
-      (has_alpha && (src->a == NULL || ref->a == NULL))) {
-    return 0;
-  }
-
-  memset(stats, 0, sizeof(stats));
-
-  uv_w = HALVE(src->width);
-  uv_h = HALVE(src->height);
-  if (type >= 2) {
-    float sse[4];
-    sse[0] = AccumulateLSIM(src->y, src->y_stride,
-                            ref->y, ref->y_stride, src->width, src->height);
-    sse[1] = AccumulateLSIM(src->u, src->uv_stride,
-                            ref->u, ref->uv_stride, uv_w, uv_h);
-    sse[2] = AccumulateLSIM(src->v, src->uv_stride,
-                            ref->v, ref->uv_stride, uv_w, uv_h);
-    sse[3] = has_alpha ? AccumulateLSIM(src->a, src->a_stride,
-                                        ref->a, ref->a_stride,
-                                        src->width, src->height)
-                       : 0.f;
-    result[0] = GetPSNR(sse[0] / (src->width * src->height));
-    result[1] = GetPSNR(sse[1] / (uv_w * uv_h));
-    result[2] = GetPSNR(sse[2] / (uv_w * uv_h));
-    result[3] = GetPSNR(sse[3] / (src->width * src->height));
-    {
-      double total_sse = sse[0] + sse[1] + sse[2];
-      int total_pixels = src->width * src->height + 2 * uv_w * uv_h;
-      if (has_alpha) {
-        total_pixels += src->width * src->height;
-        total_sse += sse[3];
-      }
-      result[4] = GetPSNR(total_sse / total_pixels);
-    }
-  } else {
-    int c;
-    VP8SSIMAccumulatePlane(src->y, src->y_stride,
-                           ref->y, ref->y_stride,
-                           src->width, src->height, &stats[0]);
-    VP8SSIMAccumulatePlane(src->u, src->uv_stride,
-                           ref->u, ref->uv_stride,
-                           uv_w, uv_h, &stats[1]);
-    VP8SSIMAccumulatePlane(src->v, src->uv_stride,
-                           ref->v, ref->uv_stride,
-                           uv_w, uv_h, &stats[2]);
-    if (has_alpha) {
-      VP8SSIMAccumulatePlane(src->a, src->a_stride,
-                             ref->a, ref->a_stride,
-                             src->width, src->height, &stats[3]);
-    }
-    for (c = 0; c <= 4; ++c) {
-      if (type == 1) {
-        const double v = VP8SSIMGet(&stats[c]);
-        result[c] = (float)((v < 1.) ? -10.0 * log10(1. - v)
-                                     : kMinDistortion_dB);
-      } else {
-        const double v = VP8SSIMGetSquaredError(&stats[c]);
-        result[c] = GetPSNR(v);
-      }
-      // Accumulate forward
-      if (c < 4) VP8SSIMAddStats(&stats[c], &stats[4]);
-    }
-  }
-  return 1;
-=======
->>>>>>> 80b8099f
 }
 
 //------------------------------------------------------------------------------
@@ -951,10 +266,10 @@
   return Encode(in, w, h, bps, IMPORTER, q, 0, out);                    \
 }
 
-ENCODE_FUNC(WebPEncodeRGB, WebPPictureImportRGB);
-ENCODE_FUNC(WebPEncodeBGR, WebPPictureImportBGR);
-ENCODE_FUNC(WebPEncodeRGBA, WebPPictureImportRGBA);
-ENCODE_FUNC(WebPEncodeBGRA, WebPPictureImportBGRA);
+ENCODE_FUNC(WebPEncodeRGB, WebPPictureImportRGB)
+ENCODE_FUNC(WebPEncodeBGR, WebPPictureImportBGR)
+ENCODE_FUNC(WebPEncodeRGBA, WebPPictureImportRGBA)
+ENCODE_FUNC(WebPEncodeBGRA, WebPPictureImportBGRA)
 
 #undef ENCODE_FUNC
 
@@ -964,10 +279,10 @@
   return Encode(in, w, h, bps, IMPORTER, LOSSLESS_DEFAULT_QUALITY, 1, out);  \
 }
 
-LOSSLESS_ENCODE_FUNC(WebPEncodeLosslessRGB, WebPPictureImportRGB);
-LOSSLESS_ENCODE_FUNC(WebPEncodeLosslessBGR, WebPPictureImportBGR);
-LOSSLESS_ENCODE_FUNC(WebPEncodeLosslessRGBA, WebPPictureImportRGBA);
-LOSSLESS_ENCODE_FUNC(WebPEncodeLosslessBGRA, WebPPictureImportBGRA);
+LOSSLESS_ENCODE_FUNC(WebPEncodeLosslessRGB, WebPPictureImportRGB)
+LOSSLESS_ENCODE_FUNC(WebPEncodeLosslessBGR, WebPPictureImportBGR)
+LOSSLESS_ENCODE_FUNC(WebPEncodeLosslessRGBA, WebPPictureImportRGBA)
+LOSSLESS_ENCODE_FUNC(WebPEncodeLosslessBGRA, WebPPictureImportBGRA)
 
 #undef LOSSLESS_ENCODE_FUNC
 
