--- conflicted
+++ resolved
@@ -138,19 +138,10 @@
         NUM_LITERAL_CODES + NUM_LENGTH_CODES + PixOrCopyCacheIdx(v);
     ++histo->literal_[literal_ix];
   } else {
-<<<<<<< HEAD
-    int code, extra_bits_count, extra_bits_value;
-    PrefixEncode(PixOrCopyLength(v),
-                 &code, &extra_bits_count, &extra_bits_value);
-    ++histo->literal_[256 + code];
-    PrefixEncode(PixOrCopyDistance(v),
-                 &code, &extra_bits_count, &extra_bits_value);
-=======
     int code, extra_bits;
     VP8LPrefixEncodeBits(PixOrCopyLength(v), &code, &extra_bits);
     ++histo->literal_[NUM_LITERAL_CODES + code];
     VP8LPrefixEncodeBits(PixOrCopyDistance(v), &code, &extra_bits);
->>>>>>> 80b8099f
     ++histo->distance_[code];
   }
 }
