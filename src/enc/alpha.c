// Copyright 2011 Google Inc. All Rights Reserved.
//
// Use of this source code is governed by a BSD-style license
// that can be found in the COPYING file in the root of the source
// tree. An additional intellectual property rights grant can be found
// in the file PATENTS. All contributing project authors may
// be found in the AUTHORS file in the root of the source tree.
// -----------------------------------------------------------------------------
//
// Alpha-plane compression.
//
// Author: Skal (pascal.massimino@gmail.com)

#include <assert.h>
#include <stdlib.h>

#include "./vp8enci.h"
#include "../utils/filters.h"
#include "../utils/quant_levels.h"
<<<<<<< HEAD
#include "webp/format_constants.h"
=======
#include "../utils/utils.h"
#include "../webp/format_constants.h"
>>>>>>> 80b8099f

// -----------------------------------------------------------------------------
// Encodes the given alpha data via specified compression method 'method'.
// The pre-processing (quantization) is performed if 'quality' is less than 100.
// For such cases, the encoding is lossy. The valid range is [0, 100] for
// 'quality' and [0, 1] for 'method':
//   'method = 0' - No compression;
//   'method = 1' - Use lossless coder on the alpha plane only
// 'filter' values [0, 4] correspond to prediction modes none, horizontal,
// vertical & gradient filters. The prediction mode 4 will try all the
// prediction modes 0 to 3 and pick the best one.
// 'effort_level': specifies how much effort must be spent to try and reduce
//  the compressed output size. In range 0 (quick) to 6 (slow).
//
// 'output' corresponds to the buffer containing compressed alpha data.
//          This buffer is allocated by this method and caller should call
//          WebPSafeFree(*output) when done.
// 'output_size' corresponds to size of this compressed alpha buffer.
//
// Returns 1 on successfully encoding the alpha and
//         0 if either:
//           invalid quality or method, or
//           memory allocation for the compressed data fails.

#include "../enc/vp8li.h"

static int EncodeLossless(const uint8_t* const data, int width, int height,
                          int effort_level,  // in [0..6] range
                          VP8LBitWriter* const bw,
                          WebPAuxStats* const stats) {
  int ok = 0;
  WebPConfig config;
  WebPPicture picture;

  WebPPictureInit(&picture);
  picture.width = width;
  picture.height = height;
  picture.use_argb = 1;
  picture.stats = stats;
  if (!WebPPictureAlloc(&picture)) return 0;

  // Transfer the alpha values to the green channel.
  {
    int i, j;
    uint32_t* dst = picture.argb;
    const uint8_t* src = data;
    for (j = 0; j < picture.height; ++j) {
      for (i = 0; i < picture.width; ++i) {
        dst[i] = (src[i] << 8) | 0xff000000u;
      }
      src += width;
      dst += picture.argb_stride;
    }
  }

  WebPConfigInit(&config);
  config.lossless = 1;
  config.method = effort_level;  // impact is very small
  // Set a moderate default quality setting for alpha.
  config.quality = 10.f * effort_level;
  assert(config.quality >= 0 && config.quality <= 100.f);

  ok = (VP8LEncodeStream(&config, &picture, bw) == VP8_ENC_OK);
  WebPPictureFree(&picture);
  ok = ok && !bw->error_;
  if (!ok) {
    VP8LBitWriterDestroy(bw);
    return 0;
  }
  return 1;

}

// -----------------------------------------------------------------------------

static int EncodeAlphaInternal(const uint8_t* const data, int width, int height,
                               int method, int filter, int reduce_levels,
                               int effort_level,  // in [0..6] range
                               uint8_t* const tmp_alpha,
                               VP8BitWriter* const bw,
                               WebPAuxStats* const stats) {
  int ok = 0;
  const uint8_t* alpha_src;
  WebPFilterFunc filter_func;
  uint8_t header;
  const size_t data_size = width * height;
  const uint8_t* output = NULL;
  size_t output_size = 0;
  VP8LBitWriter tmp_bw;

  assert((uint64_t)data_size == (uint64_t)width * height);  // as per spec
  assert(filter >= 0 && filter < WEBP_FILTER_LAST);
  assert(method >= ALPHA_NO_COMPRESSION);
  assert(method <= ALPHA_LOSSLESS_COMPRESSION);
  assert(sizeof(header) == ALPHA_HEADER_LEN);
  // TODO(skal): have a common function and #define's to validate alpha params.

<<<<<<< HEAD
  expected_size =
      (method == ALPHA_NO_COMPRESSION) ? (ALPHA_HEADER_LEN + data_size)
                                       : (data_size >> 5);
  header = method | (filter << 2);
  if (reduce_levels) header |= ALPHA_PREPROCESSED_LEVELS << 4;

  VP8BitWriterInit(bw, expected_size);
  VP8BitWriterAppend(bw, &header, ALPHA_HEADER_LEN);

=======
>>>>>>> 80b8099f
  filter_func = WebPFilters[filter];
  if (filter_func != NULL) {
    filter_func(data, width, height, width, tmp_alpha);
    alpha_src = tmp_alpha;
  }  else {
    alpha_src = data;
  }

  if (method != ALPHA_NO_COMPRESSION) {
    ok = VP8LBitWriterInit(&tmp_bw, data_size >> 3);
    ok = ok && EncodeLossless(alpha_src, width, height, effort_level,
                              &tmp_bw, &result->stats);
    if (ok) {
      output = VP8LBitWriterFinish(&tmp_bw);
      output_size = VP8LBitWriterNumBytes(&tmp_bw);
      if (output_size > data_size) {
        // compressed size is larger than source! Revert to uncompressed mode.
        method = ALPHA_NO_COMPRESSION;
        VP8LBitWriterDestroy(&tmp_bw);
      }
    } else {
      VP8LBitWriterDestroy(&tmp_bw);
      return 0;
    }
  }

  if (method == ALPHA_NO_COMPRESSION) {
<<<<<<< HEAD
    ok = VP8BitWriterAppend(bw, alpha_src, width * height);
    ok = ok && !bw->error_;
  } else {
    ok = EncodeLossless(alpha_src, width, height, effort_level, bw, stats);
    VP8BitWriterFinish(bw);
  }
=======
    output = alpha_src;
    output_size = data_size;
    ok = 1;
  }

  // Emit final result.
  header = method | (filter << 2);
  if (reduce_levels) header |= ALPHA_PREPROCESSED_LEVELS << 4;

  VP8BitWriterInit(&result->bw, ALPHA_HEADER_LEN + output_size);
  ok = ok && VP8BitWriterAppend(&result->bw, &header, ALPHA_HEADER_LEN);
  ok = ok && VP8BitWriterAppend(&result->bw, output, output_size);

  if (method != ALPHA_NO_COMPRESSION) {
    VP8LBitWriterDestroy(&tmp_bw);
  }
  ok = ok && !result->bw.error_;
  result->score = VP8BitWriterSize(&result->bw);
>>>>>>> 80b8099f
  return ok;
}

// -----------------------------------------------------------------------------

// TODO(skal): move to dsp/ ?
static void CopyPlane(const uint8_t* src, int src_stride,
                      uint8_t* dst, int dst_stride, int width, int height) {
  while (height-- > 0) {
    memcpy(dst, src, width);
    src += src_stride;
    dst += dst_stride;
  }
}

static int GetNumColors(const uint8_t* data, int width, int height,
                        int stride) {
  int j;
  int colors = 0;
  uint8_t color[256] = { 0 };

  for (j = 0; j < height; ++j) {
    int i;
    const uint8_t* const p = data + j * stride;
    for (i = 0; i < width; ++i) {
      color[p[i]] = 1;
    }
  }
  for (j = 0; j < 256; ++j) {
    if (color[j] > 0) ++colors;
  }
  return colors;
}

<<<<<<< HEAD
=======
#define FILTER_TRY_NONE (1 << WEBP_FILTER_NONE)
#define FILTER_TRY_ALL ((1 << WEBP_FILTER_LAST) - 1)

// Given the input 'filter' option, return an OR'd bit-set of filters to try.
static uint32_t GetFilterMap(const uint8_t* alpha, int width, int height,
                             int filter, int effort_level) {
  uint32_t bit_map = 0U;
  if (filter == WEBP_FILTER_FAST) {
    // Quick estimate of the best candidate.
    int try_filter_none = (effort_level > 3);
    const int kMinColorsForFilterNone = 16;
    const int kMaxColorsForFilterNone = 192;
    const int num_colors = GetNumColors(alpha, width, height, width);
    // For low number of colors, NONE yields better compression.
    filter = (num_colors <= kMinColorsForFilterNone) ? WEBP_FILTER_NONE :
             EstimateBestFilter(alpha, width, height, width);
    bit_map |= 1 << filter;
    // For large number of colors, try FILTER_NONE in addition to the best
    // filter as well.
    if (try_filter_none || num_colors > kMaxColorsForFilterNone) {
      bit_map |= FILTER_TRY_NONE;
    }
  } else if (filter == WEBP_FILTER_NONE) {
    bit_map = FILTER_TRY_NONE;
  } else {  // WEBP_FILTER_BEST -> try all
    bit_map = FILTER_TRY_ALL;
  }
  return bit_map;
}

static void InitFilterTrial(FilterTrial* const score) {
  score->score = (size_t)~0U;
  VP8BitWriterInit(&score->bw, 0);
}

static int ApplyFiltersAndEncode(const uint8_t* alpha, int width, int height,
                                 size_t data_size, int method, int filter,
                                 int reduce_levels, int effort_level,
                                 uint8_t** const output,
                                 size_t* const output_size,
                                 WebPAuxStats* const stats) {
  int ok = 1;
  FilterTrial best;
  uint32_t try_map =
      GetFilterMap(alpha, width, height, filter, effort_level);
  InitFilterTrial(&best);
  if (try_map != FILTER_TRY_NONE) {
    uint8_t* filtered_alpha =  (uint8_t*)WebPSafeMalloc(1ULL, data_size);
    if (filtered_alpha == NULL) return 0;

    for (filter = WEBP_FILTER_NONE; ok && try_map; ++filter, try_map >>= 1) {
      if (try_map & 1) {
        FilterTrial trial;
        ok = EncodeAlphaInternal(alpha, width, height, method, filter,
                                 reduce_levels, effort_level, filtered_alpha,
                                 &trial);
        if (ok && trial.score < best.score) {
          VP8BitWriterWipeOut(&best.bw);
          best = trial;
        } else {
          VP8BitWriterWipeOut(&trial.bw);
        }
      }
    }
    WebPSafeFree(filtered_alpha);
  } else {
    ok = EncodeAlphaInternal(alpha, width, height, method, WEBP_FILTER_NONE,
                             reduce_levels, effort_level, NULL, &best);
  }
  if (ok) {
    if (stats != NULL) *stats = best.stats;
    *output_size = VP8BitWriterSize(&best.bw);
    *output = VP8BitWriterBuf(&best.bw);
  } else {
    VP8BitWriterWipeOut(&best.bw);
  }
  return ok;
}

>>>>>>> 80b8099f
static int EncodeAlpha(VP8Encoder* const enc,
                       int quality, int method, int filter,
                       int effort_level,
                       uint8_t** const output, size_t* const output_size) {
  const WebPPicture* const pic = enc->pic_;
  const int width = pic->width;
  const int height = pic->height;

  uint8_t* quant_alpha = NULL;
  const size_t data_size = width * height;
  uint64_t sse = 0;
  int ok = 1;
  const int reduce_levels = (quality < 100);

  // quick sanity checks
  assert((uint64_t)data_size == (uint64_t)width * height);  // as per spec
  assert(enc != NULL && pic != NULL && pic->a != NULL);
  assert(output != NULL && output_size != NULL);
  assert(width > 0 && height > 0);
  assert(pic->a_stride >= width);
  assert(filter >= WEBP_FILTER_NONE && filter <= WEBP_FILTER_FAST);

  if (quality < 0 || quality > 100) {
    return 0;
  }

  if (method < ALPHA_NO_COMPRESSION || method > ALPHA_LOSSLESS_COMPRESSION) {
    return 0;
  }

<<<<<<< HEAD
  quant_alpha = (uint8_t*)malloc(data_size);
=======
  if (method == ALPHA_NO_COMPRESSION) {
    // Don't filter, as filtering will make no impact on compressed size.
    filter = WEBP_FILTER_NONE;
  }

  quant_alpha = (uint8_t*)WebPSafeMalloc(1ULL, data_size);
>>>>>>> 80b8099f
  if (quant_alpha == NULL) {
    return 0;
  }

  // Extract alpha data (width x height) from raw_data (stride x height).
  CopyPlane(pic->a, pic->a_stride, quant_alpha, width, width, height);

  if (reduce_levels) {  // No Quantization required for 'quality = 100'.
    // 16 alpha levels gives quite a low MSE w.r.t original alpha plane hence
    // mapped to moderate quality 70. Hence Quality:[0, 70] -> Levels:[2, 16]
    // and Quality:]70, 100] -> Levels:]16, 256].
    const int alpha_levels = (quality <= 70) ? (2 + quality / 5)
                                             : (16 + (quality - 70) * 8);
    ok = QuantizeLevels(quant_alpha, width, height, alpha_levels, &sse);
  }

  if (ok) {
    VP8BitWriter bw;
    int test_filter;
    uint8_t* filtered_alpha = NULL;
    int try_filter_none = (effort_level > 3);

    if (filter == WEBP_FILTER_FAST) {  // Quick estimate of the best candidate.
      const int kMinColorsForFilterNone = 16;
      const int kMaxColorsForFilterNone = 192;
      const int num_colors = GetNumColors(quant_alpha, width, height, width);
      // For low number of colors, NONE yeilds better compression.
      filter = (num_colors <= kMinColorsForFilterNone) ? WEBP_FILTER_NONE :
               EstimateBestFilter(quant_alpha, width, height, width);
      // For large number of colors, try FILTER_NONE in addition to the best
      // filter as well.
      if (num_colors > kMaxColorsForFilterNone) {
        try_filter_none = 1;
      }
    }

    // Test for WEBP_FILTER_NONE for higher effort levels.
    if (try_filter_none || filter == WEBP_FILTER_NONE) {
      ok = EncodeAlphaInternal(quant_alpha, width, height,
                               method, WEBP_FILTER_NONE, reduce_levels,
                               effort_level, NULL, &bw, pic->stats);

      if (!ok) {
        VP8BitWriterWipeOut(&bw);
        goto End;
      }
    }
    // Stop?
    if (filter == WEBP_FILTER_NONE) {
      goto Ok;
    }

    filtered_alpha = (uint8_t*)malloc(data_size);
    ok = (filtered_alpha != NULL);
    if (!ok) {
      goto End;
    }

<<<<<<< HEAD
    // Try the other mode(s).
    {
      WebPAuxStats best_stats;
      size_t best_score = try_filter_none ?
                          VP8BitWriterSize(&bw) : (size_t)~0U;
      int wipe_tmp_bw = try_filter_none;

      memset(&best_stats, 0, sizeof(best_stats));  // prevent spurious warning
      if (pic->stats != NULL) best_stats = *pic->stats;
      for (test_filter =
           try_filter_none ? WEBP_FILTER_HORIZONTAL : WEBP_FILTER_NONE;
           ok && (test_filter <= WEBP_FILTER_GRADIENT);
           ++test_filter) {
        VP8BitWriter tmp_bw;
        if (filter != WEBP_FILTER_BEST && test_filter != filter) {
          continue;
        }
        ok = EncodeAlphaInternal(quant_alpha, width, height,
                                 method, test_filter, reduce_levels,
                                 effort_level, filtered_alpha, &tmp_bw,
                                 pic->stats);
        if (ok) {
          const size_t score = VP8BitWriterSize(&tmp_bw);
          if (score < best_score) {
            // swap bitwriter objects.
            VP8BitWriter tmp = tmp_bw;
            tmp_bw = bw;
            bw = tmp;
            best_score = score;
            if (pic->stats != NULL) best_stats = *pic->stats;
          }
        } else {
          VP8BitWriterWipeOut(&bw);
        }
        if (wipe_tmp_bw) {
          VP8BitWriterWipeOut(&tmp_bw);
        }
        wipe_tmp_bw = 1;  // For next filter trial for WEBP_FILTER_BEST.
      }
      if (pic->stats != NULL) *pic->stats = best_stats;
    }
 Ok:
    if (ok) {
      *output_size = VP8BitWriterSize(&bw);
      *output = VP8BitWriterBuf(&bw);
      if (pic->stats != NULL) {         // need stats?
        pic->stats->coded_size += (int)(*output_size);
        enc->sse_[3] = sse;
      }
    }
    free(filtered_alpha);
  }
 End:
  free(quant_alpha);
=======
  WebPSafeFree(quant_alpha);
>>>>>>> 80b8099f
  return ok;
}


//------------------------------------------------------------------------------
// Main calls

static int CompressAlphaJob(VP8Encoder* const enc, void* dummy) {
  const WebPConfig* config = enc->config_;
  uint8_t* alpha_data = NULL;
  size_t alpha_size = 0;
  const int effort_level = config->method;  // maps to [0..6]
  const WEBP_FILTER_TYPE filter =
      (config->alpha_filtering == 0) ? WEBP_FILTER_NONE :
      (config->alpha_filtering == 1) ? WEBP_FILTER_FAST :
                                       WEBP_FILTER_BEST;
  if (!EncodeAlpha(enc, config->alpha_quality, config->alpha_compression,
                   filter, effort_level, &alpha_data, &alpha_size)) {
    return 0;
  }
  if (alpha_size != (uint32_t)alpha_size) {  // Sanity check.
    WebPSafeFree(alpha_data);
    return 0;
  }
  enc->alpha_data_size_ = (uint32_t)alpha_size;
  enc->alpha_data_ = alpha_data;
  (void)dummy;
  return 1;
}

void VP8EncInitAlpha(VP8Encoder* const enc) {
  enc->has_alpha_ = WebPPictureHasTransparency(enc->pic_);
  enc->alpha_data_ = NULL;
  enc->alpha_data_size_ = 0;
  if (enc->thread_level_ > 0) {
    WebPWorker* const worker = &enc->alpha_worker_;
    WebPGetWorkerInterface()->Init(worker);
    worker->data1 = enc;
    worker->data2 = NULL;
    worker->hook = (WebPWorkerHook)CompressAlphaJob;
  }
}

int VP8EncStartAlpha(VP8Encoder* const enc) {
  if (enc->has_alpha_) {
    if (enc->thread_level_ > 0) {
      WebPWorker* const worker = &enc->alpha_worker_;
      // Makes sure worker is good to go.
      if (!WebPGetWorkerInterface()->Reset(worker)) {
        return 0;
      }
      WebPGetWorkerInterface()->Launch(worker);
      return 1;
    } else {
      return CompressAlphaJob(enc, NULL);   // just do the job right away
    }
  }
  return 1;
}

int VP8EncFinishAlpha(VP8Encoder* const enc) {
  if (enc->has_alpha_) {
    if (enc->thread_level_ > 0) {
      WebPWorker* const worker = &enc->alpha_worker_;
      if (!WebPGetWorkerInterface()->Sync(worker)) return 0;  // error
    }
  }
  return WebPReportProgress(enc->pic_, enc->percent_ + 20, &enc->percent_);
}

int VP8EncDeleteAlpha(VP8Encoder* const enc) {
  int ok = 1;
  if (enc->thread_level_ > 0) {
    WebPWorker* const worker = &enc->alpha_worker_;
    // finish anything left in flight
    ok = WebPGetWorkerInterface()->Sync(worker);
    // still need to end the worker, even if !ok
    WebPGetWorkerInterface()->End(worker);
  }
  WebPSafeFree(enc->alpha_data_);
  enc->alpha_data_ = NULL;
  enc->alpha_data_size_ = 0;
  enc->has_alpha_ = 0;
  return ok;
}
<|MERGE_RESOLUTION|>--- conflicted
+++ resolved
@@ -17,12 +17,8 @@
 #include "./vp8enci.h"
 #include "../utils/filters.h"
 #include "../utils/quant_levels.h"
-<<<<<<< HEAD
-#include "webp/format_constants.h"
-=======
 #include "../utils/utils.h"
 #include "../webp/format_constants.h"
->>>>>>> 80b8099f
 
 // -----------------------------------------------------------------------------
 // Encodes the given alpha data via specified compression method 'method'.
@@ -71,7 +67,7 @@
     const uint8_t* src = data;
     for (j = 0; j < picture.height; ++j) {
       for (i = 0; i < picture.width; ++i) {
-        dst[i] = (src[i] << 8) | 0xff000000u;
+        dst[i] = src[i] << 8;  // we leave A/R/B channels zero'd.
       }
       src += width;
       dst += picture.argb_stride;
@@ -81,8 +77,10 @@
   WebPConfigInit(&config);
   config.lossless = 1;
   config.method = effort_level;  // impact is very small
-  // Set a moderate default quality setting for alpha.
-  config.quality = 10.f * effort_level;
+  // Set a low default quality for encoding alpha. Ensure that Alpha quality at
+  // lower methods (3 and below) is less than the threshold for triggering
+  // costly 'BackwardReferencesTraceBackwards'.
+  config.quality = 8.f * effort_level;
   assert(config.quality >= 0 && config.quality <= 100.f);
 
   ok = (VP8LEncodeStream(&config, &picture, bw) == VP8_ENC_OK);
@@ -98,12 +96,19 @@
 
 // -----------------------------------------------------------------------------
 
+// Small struct to hold the result of a filter mode compression attempt.
+typedef struct {
+  size_t score;
+  VP8BitWriter bw;
+  WebPAuxStats stats;
+} FilterTrial;
+
+// This function always returns an initialized 'bw' object, even upon error.
 static int EncodeAlphaInternal(const uint8_t* const data, int width, int height,
                                int method, int filter, int reduce_levels,
                                int effort_level,  // in [0..6] range
                                uint8_t* const tmp_alpha,
-                               VP8BitWriter* const bw,
-                               WebPAuxStats* const stats) {
+                               FilterTrial* result) {
   int ok = 0;
   const uint8_t* alpha_src;
   WebPFilterFunc filter_func;
@@ -120,18 +125,6 @@
   assert(sizeof(header) == ALPHA_HEADER_LEN);
   // TODO(skal): have a common function and #define's to validate alpha params.
 
-<<<<<<< HEAD
-  expected_size =
-      (method == ALPHA_NO_COMPRESSION) ? (ALPHA_HEADER_LEN + data_size)
-                                       : (data_size >> 5);
-  header = method | (filter << 2);
-  if (reduce_levels) header |= ALPHA_PREPROCESSED_LEVELS << 4;
-
-  VP8BitWriterInit(bw, expected_size);
-  VP8BitWriterAppend(bw, &header, ALPHA_HEADER_LEN);
-
-=======
->>>>>>> 80b8099f
   filter_func = WebPFilters[filter];
   if (filter_func != NULL) {
     filter_func(data, width, height, width, tmp_alpha);
@@ -159,14 +152,6 @@
   }
 
   if (method == ALPHA_NO_COMPRESSION) {
-<<<<<<< HEAD
-    ok = VP8BitWriterAppend(bw, alpha_src, width * height);
-    ok = ok && !bw->error_;
-  } else {
-    ok = EncodeLossless(alpha_src, width, height, effort_level, bw, stats);
-    VP8BitWriterFinish(bw);
-  }
-=======
     output = alpha_src;
     output_size = data_size;
     ok = 1;
@@ -185,7 +170,6 @@
   }
   ok = ok && !result->bw.error_;
   result->score = VP8BitWriterSize(&result->bw);
->>>>>>> 80b8099f
   return ok;
 }
 
@@ -220,8 +204,6 @@
   return colors;
 }
 
-<<<<<<< HEAD
-=======
 #define FILTER_TRY_NONE (1 << WEBP_FILTER_NONE)
 #define FILTER_TRY_ALL ((1 << WEBP_FILTER_LAST) - 1)
 
@@ -301,7 +283,6 @@
   return ok;
 }
 
->>>>>>> 80b8099f
 static int EncodeAlpha(VP8Encoder* const enc,
                        int quality, int method, int filter,
                        int effort_level,
@@ -332,16 +313,12 @@
     return 0;
   }
 
-<<<<<<< HEAD
-  quant_alpha = (uint8_t*)malloc(data_size);
-=======
   if (method == ALPHA_NO_COMPRESSION) {
     // Don't filter, as filtering will make no impact on compressed size.
     filter = WEBP_FILTER_NONE;
   }
 
   quant_alpha = (uint8_t*)WebPSafeMalloc(1ULL, data_size);
->>>>>>> 80b8099f
   if (quant_alpha == NULL) {
     return 0;
   }
@@ -359,108 +336,18 @@
   }
 
   if (ok) {
-    VP8BitWriter bw;
-    int test_filter;
-    uint8_t* filtered_alpha = NULL;
-    int try_filter_none = (effort_level > 3);
-
-    if (filter == WEBP_FILTER_FAST) {  // Quick estimate of the best candidate.
-      const int kMinColorsForFilterNone = 16;
-      const int kMaxColorsForFilterNone = 192;
-      const int num_colors = GetNumColors(quant_alpha, width, height, width);
-      // For low number of colors, NONE yeilds better compression.
-      filter = (num_colors <= kMinColorsForFilterNone) ? WEBP_FILTER_NONE :
-               EstimateBestFilter(quant_alpha, width, height, width);
-      // For large number of colors, try FILTER_NONE in addition to the best
-      // filter as well.
-      if (num_colors > kMaxColorsForFilterNone) {
-        try_filter_none = 1;
-      }
-    }
-
-    // Test for WEBP_FILTER_NONE for higher effort levels.
-    if (try_filter_none || filter == WEBP_FILTER_NONE) {
-      ok = EncodeAlphaInternal(quant_alpha, width, height,
-                               method, WEBP_FILTER_NONE, reduce_levels,
-                               effort_level, NULL, &bw, pic->stats);
-
-      if (!ok) {
-        VP8BitWriterWipeOut(&bw);
-        goto End;
-      }
-    }
-    // Stop?
-    if (filter == WEBP_FILTER_NONE) {
-      goto Ok;
-    }
-
-    filtered_alpha = (uint8_t*)malloc(data_size);
-    ok = (filtered_alpha != NULL);
-    if (!ok) {
-      goto End;
-    }
-
-<<<<<<< HEAD
-    // Try the other mode(s).
-    {
-      WebPAuxStats best_stats;
-      size_t best_score = try_filter_none ?
-                          VP8BitWriterSize(&bw) : (size_t)~0U;
-      int wipe_tmp_bw = try_filter_none;
-
-      memset(&best_stats, 0, sizeof(best_stats));  // prevent spurious warning
-      if (pic->stats != NULL) best_stats = *pic->stats;
-      for (test_filter =
-           try_filter_none ? WEBP_FILTER_HORIZONTAL : WEBP_FILTER_NONE;
-           ok && (test_filter <= WEBP_FILTER_GRADIENT);
-           ++test_filter) {
-        VP8BitWriter tmp_bw;
-        if (filter != WEBP_FILTER_BEST && test_filter != filter) {
-          continue;
-        }
-        ok = EncodeAlphaInternal(quant_alpha, width, height,
-                                 method, test_filter, reduce_levels,
-                                 effort_level, filtered_alpha, &tmp_bw,
-                                 pic->stats);
-        if (ok) {
-          const size_t score = VP8BitWriterSize(&tmp_bw);
-          if (score < best_score) {
-            // swap bitwriter objects.
-            VP8BitWriter tmp = tmp_bw;
-            tmp_bw = bw;
-            bw = tmp;
-            best_score = score;
-            if (pic->stats != NULL) best_stats = *pic->stats;
-          }
-        } else {
-          VP8BitWriterWipeOut(&bw);
-        }
-        if (wipe_tmp_bw) {
-          VP8BitWriterWipeOut(&tmp_bw);
-        }
-        wipe_tmp_bw = 1;  // For next filter trial for WEBP_FILTER_BEST.
-      }
-      if (pic->stats != NULL) *pic->stats = best_stats;
-    }
- Ok:
-    if (ok) {
-      *output_size = VP8BitWriterSize(&bw);
-      *output = VP8BitWriterBuf(&bw);
-      if (pic->stats != NULL) {         // need stats?
-        pic->stats->coded_size += (int)(*output_size);
-        enc->sse_[3] = sse;
-      }
-    }
-    free(filtered_alpha);
-  }
- End:
-  free(quant_alpha);
-=======
+    ok = ApplyFiltersAndEncode(quant_alpha, width, height, data_size, method,
+                               filter, reduce_levels, effort_level, output,
+                               output_size, pic->stats);
+    if (pic->stats != NULL) {  // need stats?
+      pic->stats->coded_size += (int)(*output_size);
+      enc->sse_[3] = sse;
+    }
+  }
+
   WebPSafeFree(quant_alpha);
->>>>>>> 80b8099f
   return ok;
 }
-
 
 //------------------------------------------------------------------------------
 // Main calls
