--- conflicted
+++ resolved
@@ -212,22 +212,12 @@
 // loop filter strength
 
 void VP8InitFilter(VP8EncIterator* const it) {
-<<<<<<< HEAD
-  int s, i;
-  if (!it->lf_stats_) return;
-
-  InitTables();
-  for (s = 0; s < NUM_MB_SEGMENTS; s++) {
-    for (i = 0; i < MAX_LF_LEVELS; i++) {
-      (*it->lf_stats_)[s][i] = 0;
-=======
   if (it->lf_stats_ != NULL) {
     int s, i;
     for (s = 0; s < NUM_MB_SEGMENTS; s++) {
       for (i = 0; i < MAX_LF_LEVELS; i++) {
         (*it->lf_stats_)[s][i] = 0;
       }
->>>>>>> 80b8099f
     }
   }
 }
@@ -243,7 +233,7 @@
   const int delta_max = enc->dqm_[s].quant_;
   const int step_size = (delta_max - delta_min >= 4) ? 4 : 1;
 
-  if (!it->lf_stats_) return;
+  if (it->lf_stats_ == NULL) return;
 
   // NOTE: Currently we are applying filter only across the sublock edges
   // There are two reasons for that.
@@ -267,23 +257,6 @@
 }
 
 void VP8AdjustFilterStrength(VP8EncIterator* const it) {
-<<<<<<< HEAD
-  int s;
-  VP8Encoder* const enc = it->enc_;
-
-  if (!it->lf_stats_) {
-    return;
-  }
-  for (s = 0; s < NUM_MB_SEGMENTS; s++) {
-    int i, best_level = 0;
-    // Improvement over filter level 0 should be at least 1e-5 (relatively)
-    double best_v = 1.00001 * (*it->lf_stats_)[s][0];
-    for (i = 1; i < MAX_LF_LEVELS; i++) {
-      const double v = (*it->lf_stats_)[s][i];
-      if (v > best_v) {
-        best_v = v;
-        best_level = i;
-=======
   VP8Encoder* const enc = it->enc_;
   if (it->lf_stats_ != NULL) {
     int s;
@@ -297,12 +270,9 @@
           best_v = v;
           best_level = i;
         }
->>>>>>> 80b8099f
-      }
-    }
-<<<<<<< HEAD
-    enc->dqm_[s].fstrength_ = best_level;
-=======
+      }
+      enc->dqm_[s].fstrength_ = best_level;
+    }
   } else if (enc->config_->filter_strength > 0) {
     int max_level = 0;
     int s;
@@ -320,7 +290,6 @@
       }
     }
     enc->filter_hdr_.level_ = max_level;
->>>>>>> 80b8099f
   }
 }
 
