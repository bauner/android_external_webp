// Copyright 2012 Google Inc. All Rights Reserved.
//
// Use of this source code is governed by a BSD-style license
// that can be found in the COPYING file in the root of the source
// tree. An additional intellectual property rights grant can be found
// in the file PATENTS. All contributing project authors may
// be found in the AUTHORS file in the root of the source tree.
// -----------------------------------------------------------------------------
//
// main entry for the decoder
//
// Authors: Vikas Arora (vikaas.arora@gmail.com)
//          Jyrki Alakuijala (jyrki@google.com)

#include <stdlib.h>
<<<<<<< HEAD
=======

#include "./alphai.h"
>>>>>>> 80b8099f
#include "./vp8li.h"
#include "../dsp/dsp.h"
#include "../dsp/lossless.h"
#include "../dsp/yuv.h"
#include "../utils/huffman.h"
#include "../utils/utils.h"

#define NUM_ARGB_CACHE_ROWS          16

static const int kCodeLengthLiterals = 16;
static const int kCodeLengthRepeatCode = 16;
static const int kCodeLengthExtraBits[3] = { 2, 3, 7 };
static const int kCodeLengthRepeatOffsets[3] = { 3, 3, 11 };

// -----------------------------------------------------------------------------
//  Five Huffman codes are used at each meta code:
//  1. green + length prefix codes + color cache codes,
//  2. alpha,
//  3. red,
//  4. blue, and,
//  5. distance prefix codes.
typedef enum {
  GREEN = 0,
  RED   = 1,
  BLUE  = 2,
  ALPHA = 3,
  DIST  = 4
} HuffIndex;

static const uint16_t kAlphabetSize[HUFFMAN_CODES_PER_META_CODE] = {
  NUM_LITERAL_CODES + NUM_LENGTH_CODES,
  NUM_LITERAL_CODES, NUM_LITERAL_CODES, NUM_LITERAL_CODES,
  NUM_DISTANCE_CODES
};


#define NUM_CODE_LENGTH_CODES       19
static const uint8_t kCodeLengthCodeOrder[NUM_CODE_LENGTH_CODES] = {
  17, 18, 0, 1, 2, 3, 4, 5, 16, 6, 7, 8, 9, 10, 11, 12, 13, 14, 15
};

#define CODE_TO_PLANE_CODES        120
static const uint8_t code_to_plane_lut[CODE_TO_PLANE_CODES] = {
  0x18, 0x07, 0x17, 0x19, 0x28, 0x06, 0x27, 0x29, 0x16, 0x1a,
  0x26, 0x2a, 0x38, 0x05, 0x37, 0x39, 0x15, 0x1b, 0x36, 0x3a,
  0x25, 0x2b, 0x48, 0x04, 0x47, 0x49, 0x14, 0x1c, 0x35, 0x3b,
  0x46, 0x4a, 0x24, 0x2c, 0x58, 0x45, 0x4b, 0x34, 0x3c, 0x03,
  0x57, 0x59, 0x13, 0x1d, 0x56, 0x5a, 0x23, 0x2d, 0x44, 0x4c,
  0x55, 0x5b, 0x33, 0x3d, 0x68, 0x02, 0x67, 0x69, 0x12, 0x1e,
  0x66, 0x6a, 0x22, 0x2e, 0x54, 0x5c, 0x43, 0x4d, 0x65, 0x6b,
  0x32, 0x3e, 0x78, 0x01, 0x77, 0x79, 0x53, 0x5d, 0x11, 0x1f,
  0x64, 0x6c, 0x42, 0x4e, 0x76, 0x7a, 0x21, 0x2f, 0x75, 0x7b,
  0x31, 0x3f, 0x63, 0x6d, 0x52, 0x5e, 0x00, 0x74, 0x7c, 0x41,
  0x4f, 0x10, 0x20, 0x62, 0x6e, 0x30, 0x73, 0x7d, 0x51, 0x5f,
  0x40, 0x72, 0x7e, 0x61, 0x6f, 0x50, 0x71, 0x7f, 0x60, 0x70
};

// Memory needed for lookup tables of one Huffman tree group. Red, blue, alpha
// and distance alphabets are constant (256 for red, blue and alpha, 40 for
// distance) and lookup table sizes for them in worst case are 630 and 410
// respectively. Size of green alphabet depends on color cache size and is equal
// to 256 (green component values) + 24 (length prefix values)
// + color_cache_size (between 0 and 2048).
// All values computed for 8-bit first level lookup with Mark Adler's tool:
// http://www.hdfgroup.org/ftp/lib-external/zlib/zlib-1.2.5/examples/enough.c
#define FIXED_TABLE_SIZE (630 * 3 + 410)
static const int kTableSize[12] = {
  FIXED_TABLE_SIZE + 654,
  FIXED_TABLE_SIZE + 656,
  FIXED_TABLE_SIZE + 658,
  FIXED_TABLE_SIZE + 662,
  FIXED_TABLE_SIZE + 670,
  FIXED_TABLE_SIZE + 686,
  FIXED_TABLE_SIZE + 718,
  FIXED_TABLE_SIZE + 782,
  FIXED_TABLE_SIZE + 912,
  FIXED_TABLE_SIZE + 1168,
  FIXED_TABLE_SIZE + 1680,
  FIXED_TABLE_SIZE + 2704
};

static int DecodeImageStream(int xsize, int ysize,
                             int is_level0,
                             VP8LDecoder* const dec,
                             uint32_t** const decoded_data);

//------------------------------------------------------------------------------

int VP8LCheckSignature(const uint8_t* const data, size_t size) {
  return (size >= VP8L_FRAME_HEADER_SIZE &&
          data[0] == VP8L_MAGIC_BYTE &&
          (data[4] >> 5) == 0);  // version
}

static int ReadImageInfo(VP8LBitReader* const br,
                         int* const width, int* const height,
                         int* const has_alpha) {
  if (VP8LReadBits(br, 8) != VP8L_MAGIC_BYTE) return 0;
  *width = VP8LReadBits(br, VP8L_IMAGE_SIZE_BITS) + 1;
  *height = VP8LReadBits(br, VP8L_IMAGE_SIZE_BITS) + 1;
  *has_alpha = VP8LReadBits(br, 1);
  if (VP8LReadBits(br, VP8L_VERSION_BITS) != 0) return 0;
  return 1;
}

int VP8LGetInfo(const uint8_t* data, size_t data_size,
                int* const width, int* const height, int* const has_alpha) {
  if (data == NULL || data_size < VP8L_FRAME_HEADER_SIZE) {
    return 0;         // not enough data
  } else if (!VP8LCheckSignature(data, data_size)) {
    return 0;         // bad signature
  } else {
    int w, h, a;
    VP8LBitReader br;
    VP8LInitBitReader(&br, data, data_size);
    if (!ReadImageInfo(&br, &w, &h, &a)) {
      return 0;
    }
    if (width != NULL) *width = w;
    if (height != NULL) *height = h;
    if (has_alpha != NULL) *has_alpha = a;
    return 1;
  }
}

//------------------------------------------------------------------------------

static WEBP_INLINE int GetCopyDistance(int distance_symbol,
                                       VP8LBitReader* const br) {
  int extra_bits, offset;
  if (distance_symbol < 4) {
    return distance_symbol + 1;
  }
  extra_bits = (distance_symbol - 2) >> 1;
  offset = (2 + (distance_symbol & 1)) << extra_bits;
  return offset + VP8LReadBits(br, extra_bits) + 1;
}

static WEBP_INLINE int GetCopyLength(int length_symbol,
                                     VP8LBitReader* const br) {
  // Length and distance prefixes are encoded the same way.
  return GetCopyDistance(length_symbol, br);
}

static WEBP_INLINE int PlaneCodeToDistance(int xsize, int plane_code) {
  if (plane_code > CODE_TO_PLANE_CODES) {
    return plane_code - CODE_TO_PLANE_CODES;
  } else {
    const int dist_code = code_to_plane_lut[plane_code - 1];
    const int yoffset = dist_code >> 4;
    const int xoffset = 8 - (dist_code & 0xf);
    const int dist = yoffset * xsize + xoffset;
    return (dist >= 1) ? dist : 1;
  }
}

//------------------------------------------------------------------------------
// Decodes the next Huffman code from bit-stream.
// FillBitWindow(br) needs to be called at minimum every second call
// to ReadSymbol, in order to pre-fetch enough bits.
static WEBP_INLINE int ReadSymbol(const HuffmanCode* table,
                                  VP8LBitReader* const br) {
<<<<<<< HEAD
  const HuffmanTreeNode* node = tree->root_;
  int num_bits = 0;
  uint32_t bits = VP8LPrefetchBits(br);
  assert(node != NULL);
  while (!HuffmanTreeNodeIsLeaf(node)) {
    node = HuffmanTreeNextNode(node, bits & 1);
    bits >>= 1;
    ++num_bits;
  }
  VP8LDiscardBits(br, num_bits);
  return node->symbol_;
=======
  int nbits;
  uint32_t val = VP8LPrefetchBits(br);
  table += val & HUFFMAN_TABLE_MASK;
  nbits = table->bits - HUFFMAN_TABLE_BITS;
  if (nbits > 0) {
    VP8LSetBitPos(br, br->bit_pos_ + HUFFMAN_TABLE_BITS);
    val = VP8LPrefetchBits(br);
    table += table->value;
    table += val & ((1 << nbits) - 1);
  }
  VP8LSetBitPos(br, br->bit_pos_ + table->bits);
  return table->value;
>>>>>>> 80b8099f
}

static int ReadHuffmanCodeLengths(
    VP8LDecoder* const dec, const int* const code_length_code_lengths,
    int num_symbols, int* const code_lengths) {
  int ok = 0;
  VP8LBitReader* const br = &dec->br_;
  int symbol;
  int max_symbol;
  int prev_code_len = DEFAULT_CODE_LENGTH;
  HuffmanCode table[1 << LENGTHS_TABLE_BITS];

  if (!VP8LBuildHuffmanTable(table, LENGTHS_TABLE_BITS,
                             code_length_code_lengths,
                             NUM_CODE_LENGTH_CODES)) {
    goto End;
  }

  if (VP8LReadBits(br, 1)) {    // use length
    const int length_nbits = 2 + 2 * VP8LReadBits(br, 3);
    max_symbol = 2 + VP8LReadBits(br, length_nbits);
    if (max_symbol > num_symbols) {
      goto End;
    }
  } else {
    max_symbol = num_symbols;
  }

  symbol = 0;
  while (symbol < num_symbols) {
    const HuffmanCode* p;
    int code_len;
    if (max_symbol-- == 0) break;
    VP8LFillBitWindow(br);
    p = &table[VP8LPrefetchBits(br) & LENGTHS_TABLE_MASK];
    VP8LSetBitPos(br, br->bit_pos_ + p->bits);
    code_len = p->value;
    if (code_len < kCodeLengthLiterals) {
      code_lengths[symbol++] = code_len;
      if (code_len != 0) prev_code_len = code_len;
    } else {
      const int use_prev = (code_len == kCodeLengthRepeatCode);
      const int slot = code_len - kCodeLengthLiterals;
      const int extra_bits = kCodeLengthExtraBits[slot];
      const int repeat_offset = kCodeLengthRepeatOffsets[slot];
      int repeat = VP8LReadBits(br, extra_bits) + repeat_offset;
      if (symbol + repeat > num_symbols) {
        goto End;
      } else {
        const int length = use_prev ? prev_code_len : 0;
        while (repeat-- > 0) code_lengths[symbol++] = length;
      }
    }
  }
  ok = 1;

 End:
  dec->status_ = VP8_STATUS_BITSTREAM_ERROR;
  return ok;
}

// 'code_lengths' is pre-allocated temporary buffer, used for creating Huffman
// tree.
static int ReadHuffmanCode(int alphabet_size, VP8LDecoder* const dec,
                           int* const code_lengths, HuffmanCode* const table) {
  int ok = 0;
  VP8LBitReader* const br = &dec->br_;
  const int simple_code = VP8LReadBits(br, 1);

  memset(code_lengths, 0, alphabet_size * sizeof(*code_lengths));

  if (simple_code) {  // Read symbols, codes & code lengths directly.
    const int num_symbols = VP8LReadBits(br, 1) + 1;
    const int first_symbol_len_code = VP8LReadBits(br, 1);
    // The first code is either 1 bit or 8 bit code.
    int symbol = VP8LReadBits(br, (first_symbol_len_code == 0) ? 1 : 8);
    code_lengths[symbol] = 1;
    // The second code (if present), is always 8 bit long.
    if (num_symbols == 2) {
      symbol = VP8LReadBits(br, 8);
      code_lengths[symbol] = 1;
    }
    ok = 1;
  } else {  // Decode Huffman-coded code lengths.
    int i;
    int code_length_code_lengths[NUM_CODE_LENGTH_CODES] = { 0 };
    const int num_codes = VP8LReadBits(br, 4) + 4;
    if (num_codes > NUM_CODE_LENGTH_CODES) {
      dec->status_ = VP8_STATUS_BITSTREAM_ERROR;
      return 0;
    }

    for (i = 0; i < num_codes; ++i) {
      code_length_code_lengths[kCodeLengthCodeOrder[i]] = VP8LReadBits(br, 3);
    }
    ok = ReadHuffmanCodeLengths(dec, code_length_code_lengths, alphabet_size,
                                code_lengths);
  }

  ok = ok && !br->error_;
  if (!ok) {
    dec->status_ = VP8_STATUS_BITSTREAM_ERROR;
    return 0;
  }
  return VP8LBuildHuffmanTable(table, HUFFMAN_TABLE_BITS,
                               code_lengths, alphabet_size);
}

static int ReadHuffmanCodes(VP8LDecoder* const dec, int xsize, int ysize,
                            int color_cache_bits, int allow_recursion) {
  int i, j;
  VP8LBitReader* const br = &dec->br_;
  VP8LMetadata* const hdr = &dec->hdr_;
  uint32_t* huffman_image = NULL;
  HTreeGroup* htree_groups = NULL;
  HuffmanCode* huffman_tables = NULL;
  HuffmanCode* next = NULL;
  int num_htree_groups = 1;
  int max_alphabet_size = 0;
  int* code_lengths = NULL;
  const int table_size = kTableSize[color_cache_bits];

  if (allow_recursion && VP8LReadBits(br, 1)) {
    // use meta Huffman codes.
    const int huffman_precision = VP8LReadBits(br, 3) + 2;
    const int huffman_xsize = VP8LSubSampleSize(xsize, huffman_precision);
    const int huffman_ysize = VP8LSubSampleSize(ysize, huffman_precision);
    const int huffman_pixs = huffman_xsize * huffman_ysize;
    if (!DecodeImageStream(huffman_xsize, huffman_ysize, 0, dec,
                           &huffman_image)) {
      dec->status_ = VP8_STATUS_BITSTREAM_ERROR;
      goto Error;
    }
    hdr->huffman_subsample_bits_ = huffman_precision;
    for (i = 0; i < huffman_pixs; ++i) {
      // The huffman data is stored in red and green bytes.
      const int group = (huffman_image[i] >> 8) & 0xffff;
      huffman_image[i] = group;
      if (group >= num_htree_groups) {
        num_htree_groups = group + 1;
      }
    }
  }

  if (br->error_) goto Error;

  // Find maximum alphabet size for the htree group.
  for (j = 0; j < HUFFMAN_CODES_PER_META_CODE; ++j) {
    int alphabet_size = kAlphabetSize[j];
    if (j == 0 && color_cache_bits > 0) {
      alphabet_size += 1 << color_cache_bits;
    }
    if (max_alphabet_size < alphabet_size) {
      max_alphabet_size = alphabet_size;
    }
  }

  huffman_tables = (HuffmanCode*)WebPSafeMalloc(num_htree_groups * table_size,
                                                sizeof(*huffman_tables));
  htree_groups = VP8LHtreeGroupsNew(num_htree_groups);
  code_lengths = (int*)WebPSafeCalloc((uint64_t)max_alphabet_size,
                                      sizeof(*code_lengths));

  if (htree_groups == NULL || code_lengths == NULL || huffman_tables == NULL) {
    dec->status_ = VP8_STATUS_OUT_OF_MEMORY;
    goto Error;
  }

  next = huffman_tables;
  for (i = 0; i < num_htree_groups; ++i) {
    HuffmanCode** const htrees = htree_groups[i].htrees;
    int size;
    for (j = 0; j < HUFFMAN_CODES_PER_META_CODE; ++j) {
      int alphabet_size = kAlphabetSize[j];
      htrees[j] = next;
      if (j == 0 && color_cache_bits > 0) {
        alphabet_size += 1 << color_cache_bits;
      }
      size = ReadHuffmanCode(alphabet_size, dec, code_lengths, next);
      next += size;
      if (size == 0) {
        goto Error;
      }
    }
  }
  WebPSafeFree(code_lengths);

  // All OK. Finalize pointers and return.
  hdr->huffman_image_ = huffman_image;
  hdr->num_htree_groups_ = num_htree_groups;
  hdr->htree_groups_ = htree_groups;
  hdr->huffman_tables_ = huffman_tables;
  return 1;

 Error:
  WebPSafeFree(code_lengths);
  WebPSafeFree(huffman_image);
  WebPSafeFree(huffman_tables);
  VP8LHtreeGroupsFree(htree_groups);
  return 0;
}

//------------------------------------------------------------------------------
// Scaling.

static int AllocateAndInitRescaler(VP8LDecoder* const dec, VP8Io* const io) {
  const int num_channels = 4;
  const int in_width = io->mb_w;
  const int out_width = io->scaled_width;
  const int in_height = io->mb_h;
  const int out_height = io->scaled_height;
  const uint64_t work_size = 2 * num_channels * (uint64_t)out_width;
  int32_t* work;        // Rescaler work area.
  const uint64_t scaled_data_size = num_channels * (uint64_t)out_width;
  uint32_t* scaled_data;  // Temporary storage for scaled BGRA data.
  const uint64_t memory_size = sizeof(*dec->rescaler) +
                               work_size * sizeof(*work) +
                               scaled_data_size * sizeof(*scaled_data);
  uint8_t* memory = (uint8_t*)WebPSafeCalloc(memory_size, sizeof(*memory));
  if (memory == NULL) {
    dec->status_ = VP8_STATUS_OUT_OF_MEMORY;
    return 0;
  }
  assert(dec->rescaler_memory == NULL);
  dec->rescaler_memory = memory;

  dec->rescaler = (WebPRescaler*)memory;
  memory += sizeof(*dec->rescaler);
  work = (int32_t*)memory;
  memory += work_size * sizeof(*work);
  scaled_data = (uint32_t*)memory;

  WebPRescalerInit(dec->rescaler, in_width, in_height, (uint8_t*)scaled_data,
                   out_width, out_height, 0, num_channels,
                   in_width, out_width, in_height, out_height, work);
  return 1;
}

//------------------------------------------------------------------------------
// Export to ARGB

// We have special "export" function since we need to convert from BGRA
static int Export(WebPRescaler* const rescaler, WEBP_CSP_MODE colorspace,
                  int rgba_stride, uint8_t* const rgba) {
  const uint32_t* const src = (const uint32_t*)rescaler->dst;
  const int dst_width = rescaler->dst_width;
  int num_lines_out = 0;
  while (WebPRescalerHasPendingOutput(rescaler)) {
    uint8_t* const dst = rgba + num_lines_out * rgba_stride;
<<<<<<< HEAD
    WebPRescalerExportRow(rescaler);
=======
    WebPRescalerExportRow(rescaler, 0);
    WebPMultARGBRow(src, dst_width, 1);
>>>>>>> 80b8099f
    VP8LConvertFromBGRA(src, dst_width, colorspace, dst);
    ++num_lines_out;
  }
  return num_lines_out;
}

// Emit scaled rows.
static int EmitRescaledRows(const VP8LDecoder* const dec,
                            const uint32_t* const data, int in_stride, int mb_h,
                            uint8_t* const out, int out_stride) {
  const WEBP_CSP_MODE colorspace = dec->output_->colorspace;
  const uint8_t* const in = (const uint8_t*)data;
  int num_lines_in = 0;
  int num_lines_out = 0;
  while (num_lines_in < mb_h) {
    const uint8_t* const row_in = in + num_lines_in * in_stride;
    uint8_t* const row_out = out + num_lines_out * out_stride;
    num_lines_in += WebPRescalerImport(dec->rescaler, mb_h - num_lines_in,
                                       row_in, in_stride);
    num_lines_out += Export(dec->rescaler, colorspace, out_stride, row_out);
  }
  return num_lines_out;
}

// Emit rows without any scaling.
static int EmitRows(WEBP_CSP_MODE colorspace,
                    const uint32_t* const data, int in_stride,
                    int mb_w, int mb_h,
                    uint8_t* const out, int out_stride) {
  int lines = mb_h;
  const uint8_t* row_in = (const uint8_t*)data;
  uint8_t* row_out = out;
  while (lines-- > 0) {
    VP8LConvertFromBGRA((const uint32_t*)row_in, mb_w, colorspace, row_out);
    row_in += in_stride;
    row_out += out_stride;
  }
  return mb_h;  // Num rows out == num rows in.
}

//------------------------------------------------------------------------------
// Export to YUVA

// TODO(skal): should be in yuv.c
static void ConvertToYUVA(const uint32_t* const src, int width, int y_pos,
                          const WebPDecBuffer* const output) {
  const WebPYUVABuffer* const buf = &output->u.YUVA;
  // first, the luma plane
  {
    int i;
    uint8_t* const y = buf->y + y_pos * buf->y_stride;
    for (i = 0; i < width; ++i) {
      const uint32_t p = src[i];
      y[i] = VP8RGBToY((p >> 16) & 0xff, (p >> 8) & 0xff, (p >> 0) & 0xff,
                       YUV_HALF);
    }
  }

  // then U/V planes
  {
    uint8_t* const u = buf->u + (y_pos >> 1) * buf->u_stride;
    uint8_t* const v = buf->v + (y_pos >> 1) * buf->v_stride;
    const int uv_width = width >> 1;
    int i;
    for (i = 0; i < uv_width; ++i) {
      const uint32_t v0 = src[2 * i + 0];
      const uint32_t v1 = src[2 * i + 1];
      // VP8RGBToU/V expects four accumulated pixels. Hence we need to
      // scale r/g/b value by a factor 2. We just shift v0/v1 one bit less.
      const int r = ((v0 >> 15) & 0x1fe) + ((v1 >> 15) & 0x1fe);
      const int g = ((v0 >>  7) & 0x1fe) + ((v1 >>  7) & 0x1fe);
      const int b = ((v0 <<  1) & 0x1fe) + ((v1 <<  1) & 0x1fe);
      if (!(y_pos & 1)) {  // even lines: store values
        u[i] = VP8RGBToU(r, g, b, YUV_HALF << 2);
        v[i] = VP8RGBToV(r, g, b, YUV_HALF << 2);
      } else {             // odd lines: average with previous values
        const int tmp_u = VP8RGBToU(r, g, b, YUV_HALF << 2);
        const int tmp_v = VP8RGBToV(r, g, b, YUV_HALF << 2);
        // Approximated average-of-four. But it's an acceptable diff.
        u[i] = (u[i] + tmp_u + 1) >> 1;
        v[i] = (v[i] + tmp_v + 1) >> 1;
      }
    }
    if (width & 1) {       // last pixel
      const uint32_t v0 = src[2 * i + 0];
      const int r = (v0 >> 14) & 0x3fc;
      const int g = (v0 >>  6) & 0x3fc;
      const int b = (v0 <<  2) & 0x3fc;
      if (!(y_pos & 1)) {  // even lines
        u[i] = VP8RGBToU(r, g, b, YUV_HALF << 2);
        v[i] = VP8RGBToV(r, g, b, YUV_HALF << 2);
      } else {             // odd lines (note: we could just skip this)
        const int tmp_u = VP8RGBToU(r, g, b, YUV_HALF << 2);
        const int tmp_v = VP8RGBToV(r, g, b, YUV_HALF << 2);
        u[i] = (u[i] + tmp_u + 1) >> 1;
        v[i] = (v[i] + tmp_v + 1) >> 1;
      }
    }
  }
  // Lastly, store alpha if needed.
  if (buf->a != NULL) {
    int i;
    uint8_t* const a = buf->a + y_pos * buf->a_stride;
    for (i = 0; i < width; ++i) a[i] = (src[i] >> 24);
  }
}

static int ExportYUVA(const VP8LDecoder* const dec, int y_pos) {
  WebPRescaler* const rescaler = dec->rescaler;
  const uint32_t* const src = (const uint32_t*)rescaler->dst;
  const int dst_width = rescaler->dst_width;
  int num_lines_out = 0;
  while (WebPRescalerHasPendingOutput(rescaler)) {
<<<<<<< HEAD
    WebPRescalerExportRow(rescaler);
=======
    WebPRescalerExportRow(rescaler, 0);
    WebPMultARGBRow(src, dst_width, 1);
>>>>>>> 80b8099f
    ConvertToYUVA(src, dst_width, y_pos, dec->output_);
    ++y_pos;
    ++num_lines_out;
  }
  return num_lines_out;
}

static int EmitRescaledRowsYUVA(const VP8LDecoder* const dec,
                                const uint32_t* const data,
                                int in_stride, int mb_h) {
  const uint8_t* const in = (const uint8_t*)data;
  int num_lines_in = 0;
  int y_pos = dec->last_out_row_;
  while (num_lines_in < mb_h) {
    const uint8_t* const row_in = in + num_lines_in * in_stride;
    num_lines_in += WebPRescalerImport(dec->rescaler, mb_h - num_lines_in,
                                       row_in, in_stride);
    y_pos += ExportYUVA(dec, y_pos);
  }
  return y_pos;
}

static int EmitRowsYUVA(const VP8LDecoder* const dec,
                        const uint32_t* const data, int in_stride,
                        int mb_w, int num_rows) {
  int y_pos = dec->last_out_row_;
  const uint8_t* row_in = (const uint8_t*)data;
  while (num_rows-- > 0) {
    ConvertToYUVA((const uint32_t*)row_in, mb_w, y_pos, dec->output_);
    row_in += in_stride;
    ++y_pos;
  }
  return y_pos;
}

//------------------------------------------------------------------------------
// Cropping.

// Sets io->mb_y, io->mb_h & io->mb_w according to start row, end row and
// crop options. Also updates the input data pointer, so that it points to the
// start of the cropped window.
// Note that 'pixel_stride' is in units of 'uint32_t' (and not 'bytes).
// Returns true if the crop window is not empty.
static int SetCropWindow(VP8Io* const io, int y_start, int y_end,
                         const uint32_t** const in_data, int pixel_stride) {
  assert(y_start < y_end);
  assert(io->crop_left < io->crop_right);
  if (y_end > io->crop_bottom) {
    y_end = io->crop_bottom;  // make sure we don't overflow on last row.
  }
  if (y_start < io->crop_top) {
    const int delta = io->crop_top - y_start;
    y_start = io->crop_top;
    *in_data += pixel_stride * delta;
  }
  if (y_start >= y_end) return 0;  // Crop window is empty.

  *in_data += io->crop_left;

  io->mb_y = y_start - io->crop_top;
  io->mb_w = io->crop_right - io->crop_left;
  io->mb_h = y_end - y_start;
  return 1;  // Non-empty crop window.
}

//------------------------------------------------------------------------------

static WEBP_INLINE int GetMetaIndex(
    const uint32_t* const image, int xsize, int bits, int x, int y) {
  if (bits == 0) return 0;
  return image[xsize * (y >> bits) + (x >> bits)];
}

static WEBP_INLINE HTreeGroup* GetHtreeGroupForPos(VP8LMetadata* const hdr,
                                                   int x, int y) {
  const int meta_index = GetMetaIndex(hdr->huffman_image_, hdr->huffman_xsize_,
                                      hdr->huffman_subsample_bits_, x, y);
  assert(meta_index < hdr->num_htree_groups_);
  return hdr->htree_groups_ + meta_index;
}

//------------------------------------------------------------------------------
// Main loop, with custom row-processing function

typedef void (*ProcessRowsFunc)(VP8LDecoder* const dec, int row);

static void ApplyInverseTransforms(VP8LDecoder* const dec, int num_rows,
                                   const uint32_t* const rows) {
  int n = dec->next_transform_;
  const int cache_pixs = dec->width_ * num_rows;
  const int start_row = dec->last_row_;
  const int end_row = start_row + num_rows;
  const uint32_t* rows_in = rows;
  uint32_t* const rows_out = dec->argb_cache_;

  // Inverse transforms.
  // TODO: most transforms only need to operate on the cropped region only.
  memcpy(rows_out, rows_in, cache_pixs * sizeof(*rows_out));
  while (n-- > 0) {
    VP8LTransform* const transform = &dec->transforms_[n];
    VP8LInverseTransform(transform, start_row, end_row, rows_in, rows_out);
    rows_in = rows_out;
  }
}

// Special method for paletted alpha data.
static void ApplyInverseTransformsAlpha(VP8LDecoder* const dec, int num_rows,
                                        const uint8_t* const rows) {
  const int start_row = dec->last_row_;
  const int end_row = start_row + num_rows;
  const uint8_t* rows_in = rows;
  uint8_t* rows_out = (uint8_t*)dec->io_->opaque + dec->io_->width * start_row;
  VP8LTransform* const transform = &dec->transforms_[0];
  assert(dec->next_transform_ == 1);
  assert(transform->type_ == COLOR_INDEXING_TRANSFORM);
  VP8LColorIndexInverseTransformAlpha(transform, start_row, end_row, rows_in,
                                      rows_out);
}

// Processes (transforms, scales & color-converts) the rows decoded after the
// last call.
static void ProcessRows(VP8LDecoder* const dec, int row) {
  const uint32_t* const rows = dec->pixels_ + dec->width_ * dec->last_row_;
  const int num_rows = row - dec->last_row_;

  if (num_rows <= 0) return;  // Nothing to be done.
  ApplyInverseTransforms(dec, num_rows, rows);

  // Emit output.
  {
    VP8Io* const io = dec->io_;
    const uint32_t* rows_data = dec->argb_cache_;
    if (!SetCropWindow(io, dec->last_row_, row, &rows_data, io->width)) {
      // Nothing to output (this time).
    } else {
      const WebPDecBuffer* const output = dec->output_;
      const int in_stride = io->width * sizeof(*rows_data);
      if (output->colorspace < MODE_YUV) {  // convert to RGBA
        const WebPRGBABuffer* const buf = &output->u.RGBA;
        uint8_t* const rgba = buf->rgba + dec->last_out_row_ * buf->stride;
        const int num_rows_out = io->use_scaling ?
            EmitRescaledRows(dec, rows_data, in_stride, io->mb_h,
                             rgba, buf->stride) :
            EmitRows(output->colorspace, rows_data, in_stride,
                     io->mb_w, io->mb_h, rgba, buf->stride);
        // Update 'last_out_row_'.
        dec->last_out_row_ += num_rows_out;
      } else {                              // convert to YUVA
        dec->last_out_row_ = io->use_scaling ?
            EmitRescaledRowsYUVA(dec, rows_data, in_stride, io->mb_h) :
            EmitRowsYUVA(dec, rows_data, in_stride, io->mb_w, io->mb_h);
      }
      assert(dec->last_out_row_ <= output->height);
    }
  }

  // Update 'last_row_'.
  dec->last_row_ = row;
  assert(dec->last_row_ <= dec->height_);
}

<<<<<<< HEAD
#define DECODE_DATA_FUNC(FUNC_NAME, TYPE, STORE_PIXEL)                         \
static int FUNC_NAME(VP8LDecoder* const dec, TYPE* const data, int width,      \
                     int height, ProcessRowsFunc process_func) {               \
  int ok = 1;                                                                  \
  int col = 0, row = 0;                                                        \
  VP8LBitReader* const br = &dec->br_;                                         \
  VP8LMetadata* const hdr = &dec->hdr_;                                        \
  HTreeGroup* htree_group = hdr->htree_groups_;                                \
  TYPE* src = data;                                                            \
  TYPE* last_cached = data;                                                    \
  TYPE* const src_end = data + width * height;                                 \
  const int len_code_limit = NUM_LITERAL_CODES + NUM_LENGTH_CODES;             \
  const int color_cache_limit = len_code_limit + hdr->color_cache_size_;       \
  VP8LColorCache* const color_cache =                                          \
      (hdr->color_cache_size_ > 0) ? &hdr->color_cache_ : NULL;                \
  const int mask = hdr->huffman_mask_;                                         \
  assert(htree_group != NULL);                                                 \
  while (!br->eos_ && src < src_end) {                                         \
    int code;                                                                  \
    /* Only update when changing tile. Note we could use this test:        */  \
    /* if "((((prev_col ^ col) | prev_row ^ row)) > mask)" -> tile changed */  \
    /* but that's actually slower and needs storing the previous col/row.  */  \
    if ((col & mask) == 0) {                                                   \
      htree_group = GetHtreeGroupForPos(hdr, col, row);                        \
    }                                                                          \
    VP8LFillBitWindow(br);                                                     \
    code = ReadSymbol(&htree_group->htrees_[GREEN], br);                       \
    if (code < NUM_LITERAL_CODES) {  /* Literal*/                              \
      int red, green, blue, alpha;                                             \
      red = ReadSymbol(&htree_group->htrees_[RED], br);                        \
      green = code;                                                            \
      VP8LFillBitWindow(br);                                                   \
      blue = ReadSymbol(&htree_group->htrees_[BLUE], br);                      \
      alpha = ReadSymbol(&htree_group->htrees_[ALPHA], br);                    \
      *src = STORE_PIXEL(alpha, red, green, blue);                             \
    AdvanceByOne:                                                              \
      ++src;                                                                   \
      ++col;                                                                   \
      if (col >= width) {                                                      \
        col = 0;                                                               \
        ++row;                                                                 \
        if ((process_func != NULL) && (row % NUM_ARGB_CACHE_ROWS == 0)) {      \
          process_func(dec, row);                                              \
        }                                                                      \
        if (color_cache != NULL) {                                             \
          while (last_cached < src) {                                          \
            VP8LColorCacheInsert(color_cache, *last_cached++);                 \
          }                                                                    \
        }                                                                      \
      }                                                                        \
    } else if (code < len_code_limit) {  /* Backward reference */              \
      int dist_code, dist;                                                     \
      const int length_sym = code - NUM_LITERAL_CODES;                         \
      const int length = GetCopyLength(length_sym, br);                        \
      const int dist_symbol = ReadSymbol(&htree_group->htrees_[DIST], br);     \
      VP8LFillBitWindow(br);                                                   \
      dist_code = GetCopyDistance(dist_symbol, br);                            \
      dist = PlaneCodeToDistance(width, dist_code);                            \
      if (src - data < dist || src_end - src < length) {                       \
        ok = 0;                                                                \
        goto End;                                                              \
      }                                                                        \
      {                                                                        \
        int i;                                                                 \
        for (i = 0; i < length; ++i) src[i] = src[i - dist];                   \
        src += length;                                                         \
      }                                                                        \
      col += length;                                                           \
      while (col >= width) {                                                   \
        col -= width;                                                          \
        ++row;                                                                 \
        if ((process_func != NULL) && (row % NUM_ARGB_CACHE_ROWS == 0)) {      \
          process_func(dec, row);                                              \
        }                                                                      \
      }                                                                        \
      if (src < src_end) {                                                     \
        htree_group = GetHtreeGroupForPos(hdr, col, row);                      \
        if (color_cache != NULL) {                                             \
          while (last_cached < src) {                                          \
            VP8LColorCacheInsert(color_cache, *last_cached++);                 \
          }                                                                    \
        }                                                                      \
      }                                                                        \
    } else if (code < color_cache_limit) {  /* Color cache */                  \
      const int key = code - len_code_limit;                                   \
      assert(color_cache != NULL);                                             \
      while (last_cached < src) {                                              \
        VP8LColorCacheInsert(color_cache, *last_cached++);                     \
      }                                                                        \
      *src = VP8LColorCacheLookup(color_cache, key);                           \
      goto AdvanceByOne;                                                       \
    } else {  /* Not reached */                                                \
      ok = 0;                                                                  \
      goto End;                                                                \
    }                                                                          \
    ok = !br->error_;                                                          \
    if (!ok) goto End;                                                         \
  }                                                                            \
  /* Process the remaining rows corresponding to last row-block. */            \
  if (process_func != NULL) process_func(dec, row);                            \
End:                                                                           \
  if (br->error_ || !ok || (br->eos_ && src < src_end)) {                      \
    ok = 0;                                                                    \
    dec->status_ =                                                             \
        (!br->eos_) ? VP8_STATUS_BITSTREAM_ERROR : VP8_STATUS_SUSPENDED;       \
  } else if (src == src_end) {                                                 \
    dec->state_ = READ_DATA;                                                   \
  }                                                                            \
  return ok;                                                                   \
=======
// Row-processing for the special case when alpha data contains only one
// transform (color indexing), and trivial non-green literals.
static int Is8bOptimizable(const VP8LMetadata* const hdr) {
  int i;
  if (hdr->color_cache_size_ > 0) return 0;
  // When the Huffman tree contains only one symbol, we can skip the
  // call to ReadSymbol() for red/blue/alpha channels.
  for (i = 0; i < hdr->num_htree_groups_; ++i) {
    HuffmanCode** const htrees = hdr->htree_groups_[i].htrees;
    if (htrees[RED][0].bits > 0) return 0;
    if (htrees[BLUE][0].bits > 0) return 0;
    if (htrees[ALPHA][0].bits > 0) return 0;
  }
  return 1;
>>>>>>> 80b8099f
}

static WEBP_INLINE uint32_t GetARGBPixel(int alpha, int red, int green,
                                         int blue) {
  return (alpha << 24) | (red << 16) | (green << 8) | blue;
}

<<<<<<< HEAD
static WEBP_INLINE uint8_t GetAlphaPixel(int alpha, int red, int green,
                                         int blue) {
  (void)alpha;
  (void)red;
  (void)blue;
  return green;  // Alpha value is stored in green channel.
}

DECODE_DATA_FUNC(DecodeImageData, uint32_t, GetARGBPixel)
DECODE_DATA_FUNC(DecodeAlphaData, uint8_t, GetAlphaPixel)
=======
// cyclic rotation of pattern word
static WEBP_INLINE uint32_t Rotate8b(uint32_t V) {
#if defined(WORDS_BIGENDIAN)
  return ((V & 0xff000000u) >> 24) | (V << 8);
#else
  return ((V & 0xffu) << 24) | (V >> 8);
#endif
}

// copy 1, 2 or 4-bytes pattern
static WEBP_INLINE void CopySmallPattern(const uint8_t* data_src,
                                         uint8_t* data_dst,
                                         int length, uint32_t pattern) {
  uint32_t* pdata;
  int j = 0;
  int i;
  // align 'data_dst' to 4-bytes boundary. Adjust the pattern along the way.
  while ((uintptr_t)data_dst & 3) {
    *data_dst++ = data_src[j];
    pattern = Rotate8b(pattern);
    ++j;
  }
  length -= j;
  data_src += j;
  // Copy the pattern 4 bytes at a time.
  pdata = (uint32_t*)data_dst;
  for (i = 0; i < (length >> 2); ++i) {
    pdata[i] = pattern;
  }
  // Finish with left-overs. 'pattern' is still correctly positioned,
  // so no Rotate8b() call is needed.
  for (i <<= 2; i < length; ++i) {
    data_dst[i] = data_src[i];
  }
}

static WEBP_INLINE void CopyBlock(uint8_t* data_dst, int dist, int length) {
  const uint8_t* data_src = data_dst - dist;
  if (length >= 8) {
    uint32_t pattern;
    switch (dist) {
      case 1:
        pattern = *data_src;
#if defined(__arm__) || defined(_M_ARM)   // arm doesn't like multiply that much
        pattern |= pattern << 8;
        pattern |= pattern << 16;
#elif defined(WEBP_USE_MIPS_DSP_R2)
        __asm__ volatile ("replv.qb %0, %0" : "+r"(pattern));
#else
        pattern = 0x01010101u * pattern;
#endif
        break;
      case 2:
        pattern = *(const uint16_t*)data_src;
#if defined(__arm__) || defined(_M_ARM)
        pattern |= pattern << 16;
#elif defined(WEBP_USE_MIPS_DSP_R2)
        __asm__ volatile ("replv.ph %0, %0" : "+r"(pattern));
#else
        pattern = 0x00010001u * pattern;
#endif
        break;
      case 4:
        pattern = *(const uint32_t*)data_src;
        break;
      default:
        goto Copy;
        break;
    }
    CopySmallPattern(data_src, data_dst, length, pattern);
  } else {
 Copy:
    {
      int i;
      for (i = 0; i < length; ++i) data_dst[i] = data_src[i];
    }
  }
}

static int DecodeAlphaData(VP8LDecoder* const dec, uint8_t* const data,
                           int width, int height, int last_row) {
  int ok = 1;
  int row = dec->last_pixel_ / width;
  int col = dec->last_pixel_ % width;
  VP8LBitReader* const br = &dec->br_;
  VP8LMetadata* const hdr = &dec->hdr_;
  const HTreeGroup* htree_group = GetHtreeGroupForPos(hdr, col, row);
  int pos = dec->last_pixel_;         // current position
  const int end = width * height;     // End of data
  const int last = width * last_row;  // Last pixel to decode
  const int len_code_limit = NUM_LITERAL_CODES + NUM_LENGTH_CODES;
  const int mask = hdr->huffman_mask_;
  assert(htree_group != NULL);
  assert(pos < end);
  assert(last_row <= height);
  assert(Is8bOptimizable(hdr));

  while (!br->eos_ && pos < last) {
    int code;
    // Only update when changing tile.
    if ((col & mask) == 0) {
      htree_group = GetHtreeGroupForPos(hdr, col, row);
    }
    VP8LFillBitWindow(br);
    code = ReadSymbol(htree_group->htrees[GREEN], br);
    if (code < NUM_LITERAL_CODES) {  // Literal
      data[pos] = code;
      ++pos;
      ++col;
      if (col >= width) {
        col = 0;
        ++row;
        if (row % NUM_ARGB_CACHE_ROWS == 0) {
          ExtractPalettedAlphaRows(dec, row);
        }
      }
    } else if (code < len_code_limit) {  // Backward reference
      int dist_code, dist;
      const int length_sym = code - NUM_LITERAL_CODES;
      const int length = GetCopyLength(length_sym, br);
      const int dist_symbol = ReadSymbol(htree_group->htrees[DIST], br);
      VP8LFillBitWindow(br);
      dist_code = GetCopyDistance(dist_symbol, br);
      dist = PlaneCodeToDistance(width, dist_code);
      if (pos >= dist && end - pos >= length) {
        CopyBlock(data + pos, dist, length);
      } else {
        ok = 0;
        goto End;
      }
      pos += length;
      col += length;
      while (col >= width) {
        col -= width;
        ++row;
        if (row % NUM_ARGB_CACHE_ROWS == 0) {
          ExtractPalettedAlphaRows(dec, row);
        }
      }
      if (pos < last && (col & mask)) {
        htree_group = GetHtreeGroupForPos(hdr, col, row);
      }
    } else {  // Not reached
      ok = 0;
      goto End;
    }
    ok = !br->error_;
    if (!ok) goto End;
  }
  // Process the remaining rows corresponding to last row-block.
  ExtractPalettedAlphaRows(dec, row);

 End:
  if (br->error_ || !ok || (br->eos_ && pos < end)) {
    ok = 0;
    dec->status_ = br->eos_ ? VP8_STATUS_SUSPENDED
                            : VP8_STATUS_BITSTREAM_ERROR;
  } else {
    dec->last_pixel_ = (int)pos;
    if (pos == end) dec->state_ = READ_DATA;
  }
  return ok;
}

static int DecodeImageData(VP8LDecoder* const dec, uint32_t* const data,
                           int width, int height, int last_row,
                           ProcessRowsFunc process_func) {
  int ok = 1;
  int row = dec->last_pixel_ / width;
  int col = dec->last_pixel_ % width;
  VP8LBitReader* const br = &dec->br_;
  VP8LMetadata* const hdr = &dec->hdr_;
  HTreeGroup* htree_group = GetHtreeGroupForPos(hdr, col, row);
  uint32_t* src = data + dec->last_pixel_;
  uint32_t* last_cached = src;
  uint32_t* const src_end = data + width * height;     // End of data
  uint32_t* const src_last = data + width * last_row;  // Last pixel to decode
  const int len_code_limit = NUM_LITERAL_CODES + NUM_LENGTH_CODES;
  const int color_cache_limit = len_code_limit + hdr->color_cache_size_;
  VP8LColorCache* const color_cache =
      (hdr->color_cache_size_ > 0) ? &hdr->color_cache_ : NULL;
  const int mask = hdr->huffman_mask_;
  assert(htree_group != NULL);
  assert(src < src_end);
  assert(src_last <= src_end);

  while (!br->eos_ && src < src_last) {
    int code;
    // Only update when changing tile. Note we could use this test:
    // if "((((prev_col ^ col) | prev_row ^ row)) > mask)" -> tile changed
    // but that's actually slower and needs storing the previous col/row.
    if ((col & mask) == 0) {
      htree_group = GetHtreeGroupForPos(hdr, col, row);
    }
    VP8LFillBitWindow(br);
    code = ReadSymbol(htree_group->htrees[GREEN], br);
    if (code < NUM_LITERAL_CODES) {  // Literal
      int red, green, blue, alpha;
      red = ReadSymbol(htree_group->htrees[RED], br);
      green = code;
      VP8LFillBitWindow(br);
      blue = ReadSymbol(htree_group->htrees[BLUE], br);
      alpha = ReadSymbol(htree_group->htrees[ALPHA], br);
      *src = ((uint32_t)alpha << 24) | (red << 16) | (green << 8) | blue;
    AdvanceByOne:
      ++src;
      ++col;
      if (col >= width) {
        col = 0;
        ++row;
        if ((row % NUM_ARGB_CACHE_ROWS == 0) && (process_func != NULL)) {
          process_func(dec, row);
        }
        if (color_cache != NULL) {
          while (last_cached < src) {
            VP8LColorCacheInsert(color_cache, *last_cached++);
          }
        }
      }
    } else if (code < len_code_limit) {  // Backward reference
      int dist_code, dist;
      const int length_sym = code - NUM_LITERAL_CODES;
      const int length = GetCopyLength(length_sym, br);
      const int dist_symbol = ReadSymbol(htree_group->htrees[DIST], br);
      VP8LFillBitWindow(br);
      dist_code = GetCopyDistance(dist_symbol, br);
      dist = PlaneCodeToDistance(width, dist_code);
      if (src - data < (ptrdiff_t)dist || src_end - src < (ptrdiff_t)length) {
        ok = 0;
        goto End;
      } else {
        int i;
        for (i = 0; i < length; ++i) src[i] = src[i - dist];
        src += length;
      }
      col += length;
      while (col >= width) {
        col -= width;
        ++row;
        if ((row % NUM_ARGB_CACHE_ROWS == 0) && (process_func != NULL)) {
          process_func(dec, row);
        }
      }
      if (src < src_last) {
        if (col & mask) htree_group = GetHtreeGroupForPos(hdr, col, row);
        if (color_cache != NULL) {
          while (last_cached < src) {
            VP8LColorCacheInsert(color_cache, *last_cached++);
          }
        }
      }
    } else if (code < color_cache_limit) {  // Color cache
      const int key = code - len_code_limit;
      assert(color_cache != NULL);
      while (last_cached < src) {
        VP8LColorCacheInsert(color_cache, *last_cached++);
      }
      *src = VP8LColorCacheLookup(color_cache, key);
      goto AdvanceByOne;
    } else {  // Not reached
      ok = 0;
      goto End;
    }
    ok = !br->error_;
    if (!ok) goto End;
  }
  // Process the remaining rows corresponding to last row-block.
  if (process_func != NULL) process_func(dec, row);
>>>>>>> 80b8099f

#undef DECODE_DATA_FUNC

// -----------------------------------------------------------------------------
// VP8LTransform

static void ClearTransform(VP8LTransform* const transform) {
  WebPSafeFree(transform->data_);
  transform->data_ = NULL;
}

// For security reason, we need to remap the color map to span
// the total possible bundled values, and not just the num_colors.
static int ExpandColorMap(int num_colors, VP8LTransform* const transform) {
  int i;
  const int final_num_colors = 1 << (8 >> transform->bits_);
  uint32_t* const new_color_map =
      (uint32_t*)WebPSafeMalloc((uint64_t)final_num_colors,
                                sizeof(*new_color_map));
  if (new_color_map == NULL) {
    return 0;
  } else {
    uint8_t* const data = (uint8_t*)transform->data_;
    uint8_t* const new_data = (uint8_t*)new_color_map;
    new_color_map[0] = transform->data_[0];
    for (i = 4; i < 4 * num_colors; ++i) {
      // Equivalent to AddPixelEq(), on a byte-basis.
      new_data[i] = (data[i] + new_data[i - 4]) & 0xff;
    }
    for (; i < 4 * final_num_colors; ++i)
      new_data[i] = 0;  // black tail.
    WebPSafeFree(transform->data_);
    transform->data_ = new_color_map;
  }
  return 1;
}

static int ReadTransform(int* const xsize, int const* ysize,
                         VP8LDecoder* const dec) {
  int ok = 1;
  VP8LBitReader* const br = &dec->br_;
  VP8LTransform* transform = &dec->transforms_[dec->next_transform_];
  const VP8LImageTransformType type =
      (VP8LImageTransformType)VP8LReadBits(br, 2);

  // Each transform type can only be present once in the stream.
  if (dec->transforms_seen_ & (1U << type)) {
    return 0;  // Already there, let's not accept the second same transform.
  }
  dec->transforms_seen_ |= (1U << type);

  transform->type_ = type;
  transform->xsize_ = *xsize;
  transform->ysize_ = *ysize;
  transform->data_ = NULL;
  ++dec->next_transform_;
  assert(dec->next_transform_ <= NUM_TRANSFORMS);

  switch (type) {
    case PREDICTOR_TRANSFORM:
    case CROSS_COLOR_TRANSFORM:
      transform->bits_ = VP8LReadBits(br, 3) + 2;
      ok = DecodeImageStream(VP8LSubSampleSize(transform->xsize_,
                                               transform->bits_),
                             VP8LSubSampleSize(transform->ysize_,
                                               transform->bits_),
                             0, dec, &transform->data_);
      break;
    case COLOR_INDEXING_TRANSFORM: {
       const int num_colors = VP8LReadBits(br, 8) + 1;
       const int bits = (num_colors > 16) ? 0
                      : (num_colors > 4) ? 1
                      : (num_colors > 2) ? 2
                      : 3;
       *xsize = VP8LSubSampleSize(transform->xsize_, bits);
       transform->bits_ = bits;
       ok = DecodeImageStream(num_colors, 1, 0, dec, &transform->data_);
       ok = ok && ExpandColorMap(num_colors, transform);
      break;
    }
    case SUBTRACT_GREEN:
      break;
    default:
      assert(0);    // can't happen
      break;
  }

  return ok;
}

// -----------------------------------------------------------------------------
// VP8LMetadata

static void InitMetadata(VP8LMetadata* const hdr) {
  assert(hdr);
  memset(hdr, 0, sizeof(*hdr));
}

static void ClearMetadata(VP8LMetadata* const hdr) {
  assert(hdr);

  WebPSafeFree(hdr->huffman_image_);
  WebPSafeFree(hdr->huffman_tables_);
  VP8LHtreeGroupsFree(hdr->htree_groups_);
  VP8LColorCacheClear(&hdr->color_cache_);
  InitMetadata(hdr);
}

// -----------------------------------------------------------------------------
// VP8LDecoder

VP8LDecoder* VP8LNew(void) {
  VP8LDecoder* const dec = (VP8LDecoder*)WebPSafeCalloc(1ULL, sizeof(*dec));
  if (dec == NULL) return NULL;
  dec->status_ = VP8_STATUS_OK;
  dec->action_ = READ_DIM;
  dec->state_ = READ_DIM;
  return dec;
}

void VP8LClear(VP8LDecoder* const dec) {
  int i;
  if (dec == NULL) return;
  ClearMetadata(&dec->hdr_);

  WebPSafeFree(dec->pixels_);
  dec->pixels_ = NULL;
  for (i = 0; i < dec->next_transform_; ++i) {
    ClearTransform(&dec->transforms_[i]);
  }
  dec->next_transform_ = 0;
  dec->transforms_seen_ = 0;

  WebPSafeFree(dec->rescaler_memory);
  dec->rescaler_memory = NULL;

  dec->output_ = NULL;   // leave no trace behind
}

void VP8LDelete(VP8LDecoder* const dec) {
  if (dec != NULL) {
    VP8LClear(dec);
    WebPSafeFree(dec);
  }
}

static void UpdateDecoder(VP8LDecoder* const dec, int width, int height) {
  VP8LMetadata* const hdr = &dec->hdr_;
  const int num_bits = hdr->huffman_subsample_bits_;
  dec->width_ = width;
  dec->height_ = height;

  hdr->huffman_xsize_ = VP8LSubSampleSize(width, num_bits);
  hdr->huffman_mask_ = (num_bits == 0) ? ~0 : (1 << num_bits) - 1;
}

static int DecodeImageStream(int xsize, int ysize,
                             int is_level0,
                             VP8LDecoder* const dec,
                             uint32_t** const decoded_data) {
  int ok = 1;
  int transform_xsize = xsize;
  int transform_ysize = ysize;
  VP8LBitReader* const br = &dec->br_;
  VP8LMetadata* const hdr = &dec->hdr_;
  uint32_t* data = NULL;
  int color_cache_bits = 0;

  // Read the transforms (may recurse).
  if (is_level0) {
    while (ok && VP8LReadBits(br, 1)) {
      ok = ReadTransform(&transform_xsize, &transform_ysize, dec);
    }
  }

  // Color cache
  if (ok && VP8LReadBits(br, 1)) {
    color_cache_bits = VP8LReadBits(br, 4);
    ok = (color_cache_bits >= 1 && color_cache_bits <= MAX_CACHE_BITS);
    if (!ok) {
      dec->status_ = VP8_STATUS_BITSTREAM_ERROR;
      goto End;
    }
  }

  // Read the Huffman codes (may recurse).
  ok = ok && ReadHuffmanCodes(dec, transform_xsize, transform_ysize,
                              color_cache_bits, is_level0);
  if (!ok) {
    dec->status_ = VP8_STATUS_BITSTREAM_ERROR;
    goto End;
  }

  // Finish setting up the color-cache
  if (color_cache_bits > 0) {
    hdr->color_cache_size_ = 1 << color_cache_bits;
    if (!VP8LColorCacheInit(&hdr->color_cache_, color_cache_bits)) {
      dec->status_ = VP8_STATUS_OUT_OF_MEMORY;
      ok = 0;
      goto End;
    }
  } else {
    hdr->color_cache_size_ = 0;
  }
  UpdateDecoder(dec, transform_xsize, transform_ysize);

  if (is_level0) {   // level 0 complete
    dec->state_ = READ_HDR;
    goto End;
  }

  {
    const uint64_t total_size = (uint64_t)transform_xsize * transform_ysize;
    data = (uint32_t*)WebPSafeMalloc(total_size, sizeof(*data));
    if (data == NULL) {
      dec->status_ = VP8_STATUS_OUT_OF_MEMORY;
      ok = 0;
      goto End;
    }
  }

  // Use the Huffman trees to decode the LZ77 encoded data.
  ok = DecodeImageData(dec, data, transform_xsize, transform_ysize, NULL);
  ok = ok && !br->error_;

 End:

  if (!ok) {
    WebPSafeFree(data);
    ClearMetadata(hdr);
    // If not enough data (br.eos_) resulted in BIT_STREAM_ERROR, update the
    // status appropriately.
    if (dec->status_ == VP8_STATUS_BITSTREAM_ERROR && dec->br_.eos_) {
      dec->status_ = VP8_STATUS_SUSPENDED;
    }
  } else {
    if (decoded_data != NULL) {
      *decoded_data = data;
    } else {
      // We allocate image data in this function only for transforms. At level 0
      // (that is: not the transforms), we shouldn't have allocated anything.
      assert(data == NULL);
      assert(is_level0);
    }
    if (!is_level0) ClearMetadata(hdr);  // Clean up temporary data behind.
  }
  return ok;
}

//------------------------------------------------------------------------------
// Allocate internal buffers dec->pixels_ and dec->argb_cache_.
static int AllocateInternalBuffers(VP8LDecoder* const dec, int final_width,
                                   size_t bytes_per_pixel) {
  const int argb_cache_needed = (bytes_per_pixel == sizeof(uint32_t));
  const uint64_t num_pixels = (uint64_t)dec->width_ * dec->height_;
  // Scratch buffer corresponding to top-prediction row for transforming the
  // first row in the row-blocks. Not needed for paletted alpha.
  const uint64_t cache_top_pixels =
      argb_cache_needed ? (uint16_t)final_width : 0ULL;
  // Scratch buffer for temporary BGRA storage. Not needed for paletted alpha.
  const uint64_t cache_pixels =
      argb_cache_needed ? (uint64_t)final_width * NUM_ARGB_CACHE_ROWS : 0ULL;
  const uint64_t total_num_pixels =
      num_pixels + cache_top_pixels + cache_pixels;

  assert(dec->width_ <= final_width);
  dec->pixels_ = (uint32_t*)WebPSafeMalloc(total_num_pixels, bytes_per_pixel);
  if (dec->pixels_ == NULL) {
    dec->argb_cache_ = NULL;    // for sanity check
    dec->status_ = VP8_STATUS_OUT_OF_MEMORY;
    return 0;
  }
  dec->argb_cache_ =
      argb_cache_needed ? dec->pixels_ + num_pixels + cache_top_pixels : NULL;
  return 1;
}

//------------------------------------------------------------------------------

// Special row-processing that only stores the alpha data.
static void ExtractAlphaRows(VP8LDecoder* const dec, int row) {
  const int num_rows = row - dec->last_row_;
  const uint32_t* const in = dec->pixels_ + dec->width_ * dec->last_row_;

  if (num_rows <= 0) return;  // Nothing to be done.
  ApplyInverseTransforms(dec, num_rows, in);

  // Extract alpha (which is stored in the green plane).
  {
    const int width = dec->io_->width;      // the final width (!= dec->width_)
    const int cache_pixs = width * num_rows;
    uint8_t* const dst = (uint8_t*)dec->io_->opaque + width * dec->last_row_;
    const uint32_t* const src = dec->argb_cache_;
    int i;
    for (i = 0; i < cache_pixs; ++i) dst[i] = (src[i] >> 8) & 0xff;
  }
  dec->last_row_ = dec->last_out_row_ = row;
}

// Row-processing for the special case when alpha data contains only one
// transform: color indexing.
static void ExtractPalettedAlphaRows(VP8LDecoder* const dec, int row) {
  const int num_rows = row - dec->last_row_;
  const uint8_t* const in =
      (uint8_t*)dec->pixels_ + dec->width_ * dec->last_row_;
  if (num_rows <= 0) return;  // Nothing to be done.
  ApplyInverseTransformsAlpha(dec, num_rows, in);
  dec->last_row_ = dec->last_out_row_ = row;
}

int VP8LDecodeAlphaImageStream(int width, int height, const uint8_t* const data,
                               size_t data_size, uint8_t* const output) {
  VP8Io io;
  int ok = 0;
  VP8LDecoder* const dec = VP8LNew();
  size_t bytes_per_pixel = sizeof(uint32_t);  // Default: BGRA mode.
  if (dec == NULL) return 0;

  dec->width_ = width;
  dec->height_ = height;
  dec->io_ = &io;

  VP8InitIo(&io);
  WebPInitCustomIo(NULL, &io);    // Just a sanity Init. io won't be used.
  io.opaque = output;
  io.width = width;
  io.height = height;

  dec->status_ = VP8_STATUS_OK;
  VP8LInitBitReader(&dec->br_, data, data_size);

  dec->action_ = READ_HDR;
  if (!DecodeImageStream(width, height, 1, dec, NULL)) goto Err;

  // Special case: if alpha data uses only the color indexing transform and
  // doesn't use color cache (a frequent case), we will use DecodeAlphaData()
  // method that only needs allocation of 1 byte per pixel (alpha channel).
  if (dec->next_transform_ == 1 &&
      dec->transforms_[0].type_ == COLOR_INDEXING_TRANSFORM &&
      dec->hdr_.color_cache_size_ == 0) {
    bytes_per_pixel = sizeof(uint8_t);
  }

  // Allocate internal buffers (note that dec->width_ may have changed here).
  if (!AllocateInternalBuffers(dec, width, bytes_per_pixel)) goto Err;

  if (dec->last_pixel_ == dec->width_ * dec->height_) {
    return 1;  // done
  }

  // Decode (with special row processing).
  dec->action_ = READ_DATA;
  ok = (bytes_per_pixel == sizeof(uint8_t)) ?
      DecodeAlphaData(dec, (uint8_t*)dec->pixels_, dec->width_, dec->height_,
                      ExtractPalettedAlphaRows) :
      DecodeImageData(dec, dec->pixels_, dec->width_, dec->height_,
                      ExtractAlphaRows);

 Err:
  VP8LDelete(dec);
  return ok;
}

//------------------------------------------------------------------------------

int VP8LDecodeHeader(VP8LDecoder* const dec, VP8Io* const io) {
  int width, height, has_alpha;

  if (dec == NULL) return 0;
  if (io == NULL) {
    dec->status_ = VP8_STATUS_INVALID_PARAM;
    return 0;
  }

  dec->io_ = io;
  dec->status_ = VP8_STATUS_OK;
  VP8LInitBitReader(&dec->br_, io->data, io->data_size);
  if (!ReadImageInfo(&dec->br_, &width, &height, &has_alpha)) {
    dec->status_ = VP8_STATUS_BITSTREAM_ERROR;
    goto Error;
  }
  dec->state_ = READ_DIM;
  io->width = width;
  io->height = height;

  dec->action_ = READ_HDR;
  if (!DecodeImageStream(width, height, 1, dec, NULL)) goto Error;
  return 1;

 Error:
  VP8LClear(dec);
  assert(dec->status_ != VP8_STATUS_OK);
  return 0;
}

int VP8LDecodeImage(VP8LDecoder* const dec) {
  const size_t bytes_per_pixel = sizeof(uint32_t);
  VP8Io* io = NULL;
  WebPDecParams* params = NULL;

  // Sanity checks.
  if (dec == NULL) return 0;

  io = dec->io_;
  assert(io != NULL);
  params = (WebPDecParams*)io->opaque;
  assert(params != NULL);
  dec->output_ = params->output;
  assert(dec->output_ != NULL);

  // Initialization.
  if (!WebPIoInitFromOptions(params->options, io, MODE_BGRA)) {
    dec->status_ = VP8_STATUS_INVALID_PARAM;
    goto Err;
  }

  if (!AllocateInternalBuffers(dec, io->width, bytes_per_pixel)) goto Err;

  if (io->use_scaling && !AllocateAndInitRescaler(dec, io)) goto Err;

  if (io->use_scaling || WebPIsPremultipliedMode(dec->output_->colorspace)) {
    // need the alpha-multiply functions for premultiplied output or rescaling
    WebPInitAlphaProcessing();
  }

  // Decode.
  dec->action_ = READ_DATA;
  if (!DecodeImageData(dec, dec->pixels_, dec->width_, dec->height_,
                       ProcessRows)) {
    goto Err;
  }

  // Cleanup.
  params->last_y = dec->last_out_row_;
  VP8LClear(dec);
  return 1;

 Err:
  VP8LClear(dec);
  assert(dec->status_ != VP8_STATUS_OK);
  return 0;
}

//------------------------------------------------------------------------------<|MERGE_RESOLUTION|>--- conflicted
+++ resolved
@@ -13,11 +13,8 @@
 //          Jyrki Alakuijala (jyrki@google.com)
 
 #include <stdlib.h>
-<<<<<<< HEAD
-=======
 
 #include "./alphai.h"
->>>>>>> 80b8099f
 #include "./vp8li.h"
 #include "../dsp/dsp.h"
 #include "../dsp/lossless.h"
@@ -60,7 +57,7 @@
 };
 
 #define CODE_TO_PLANE_CODES        120
-static const uint8_t code_to_plane_lut[CODE_TO_PLANE_CODES] = {
+static const uint8_t kCodeToPlane[CODE_TO_PLANE_CODES] = {
   0x18, 0x07, 0x17, 0x19, 0x28, 0x06, 0x27, 0x29, 0x16, 0x1a,
   0x26, 0x2a, 0x38, 0x05, 0x37, 0x39, 0x15, 0x1b, 0x36, 0x3a,
   0x25, 0x2b, 0x48, 0x04, 0x47, 0x49, 0x14, 0x1c, 0x35, 0x3b,
@@ -166,11 +163,11 @@
   if (plane_code > CODE_TO_PLANE_CODES) {
     return plane_code - CODE_TO_PLANE_CODES;
   } else {
-    const int dist_code = code_to_plane_lut[plane_code - 1];
+    const int dist_code = kCodeToPlane[plane_code - 1];
     const int yoffset = dist_code >> 4;
     const int xoffset = 8 - (dist_code & 0xf);
     const int dist = yoffset * xsize + xoffset;
-    return (dist >= 1) ? dist : 1;
+    return (dist >= 1) ? dist : 1;  // dist<1 can happen if xsize is very small
   }
 }
 
@@ -180,19 +177,6 @@
 // to ReadSymbol, in order to pre-fetch enough bits.
 static WEBP_INLINE int ReadSymbol(const HuffmanCode* table,
                                   VP8LBitReader* const br) {
-<<<<<<< HEAD
-  const HuffmanTreeNode* node = tree->root_;
-  int num_bits = 0;
-  uint32_t bits = VP8LPrefetchBits(br);
-  assert(node != NULL);
-  while (!HuffmanTreeNodeIsLeaf(node)) {
-    node = HuffmanTreeNextNode(node, bits & 1);
-    bits >>= 1;
-    ++num_bits;
-  }
-  VP8LDiscardBits(br, num_bits);
-  return node->symbol_;
-=======
   int nbits;
   uint32_t val = VP8LPrefetchBits(br);
   table += val & HUFFMAN_TABLE_MASK;
@@ -205,7 +189,6 @@
   }
   VP8LSetBitPos(br, br->bit_pos_ + table->bits);
   return table->value;
->>>>>>> 80b8099f
 }
 
 static int ReadHuffmanCodeLengths(
@@ -450,17 +433,13 @@
 // We have special "export" function since we need to convert from BGRA
 static int Export(WebPRescaler* const rescaler, WEBP_CSP_MODE colorspace,
                   int rgba_stride, uint8_t* const rgba) {
-  const uint32_t* const src = (const uint32_t*)rescaler->dst;
+  uint32_t* const src = (uint32_t*)rescaler->dst;
   const int dst_width = rescaler->dst_width;
   int num_lines_out = 0;
   while (WebPRescalerHasPendingOutput(rescaler)) {
     uint8_t* const dst = rgba + num_lines_out * rgba_stride;
-<<<<<<< HEAD
-    WebPRescalerExportRow(rescaler);
-=======
     WebPRescalerExportRow(rescaler, 0);
     WebPMultARGBRow(src, dst_width, 1);
->>>>>>> 80b8099f
     VP8LConvertFromBGRA(src, dst_width, colorspace, dst);
     ++num_lines_out;
   }
@@ -468,18 +447,22 @@
 }
 
 // Emit scaled rows.
-static int EmitRescaledRows(const VP8LDecoder* const dec,
-                            const uint32_t* const data, int in_stride, int mb_h,
-                            uint8_t* const out, int out_stride) {
+static int EmitRescaledRowsRGBA(const VP8LDecoder* const dec,
+                                uint8_t* in, int in_stride, int mb_h,
+                                uint8_t* const out, int out_stride) {
   const WEBP_CSP_MODE colorspace = dec->output_->colorspace;
-  const uint8_t* const in = (const uint8_t*)data;
   int num_lines_in = 0;
   int num_lines_out = 0;
   while (num_lines_in < mb_h) {
-    const uint8_t* const row_in = in + num_lines_in * in_stride;
+    uint8_t* const row_in = in + num_lines_in * in_stride;
     uint8_t* const row_out = out + num_lines_out * out_stride;
-    num_lines_in += WebPRescalerImport(dec->rescaler, mb_h - num_lines_in,
-                                       row_in, in_stride);
+    const int lines_left = mb_h - num_lines_in;
+    const int needed_lines = WebPRescaleNeededLines(dec->rescaler, lines_left);
+    assert(needed_lines > 0 && needed_lines <= lines_left);
+    WebPMultARGBRows(row_in, in_stride,
+                     dec->rescaler->src_width, needed_lines, 0);
+    WebPRescalerImport(dec->rescaler, lines_left, row_in, in_stride);
+    num_lines_in += needed_lines;
     num_lines_out += Export(dec->rescaler, colorspace, out_stride, row_out);
   }
   return num_lines_out;
@@ -487,11 +470,10 @@
 
 // Emit rows without any scaling.
 static int EmitRows(WEBP_CSP_MODE colorspace,
-                    const uint32_t* const data, int in_stride,
+                    const uint8_t* row_in, int in_stride,
                     int mb_w, int mb_h,
                     uint8_t* const out, int out_stride) {
   int lines = mb_h;
-  const uint8_t* row_in = (const uint8_t*)data;
   uint8_t* row_out = out;
   while (lines-- > 0) {
     VP8LConvertFromBGRA((const uint32_t*)row_in, mb_w, colorspace, row_out);
@@ -570,16 +552,12 @@
 
 static int ExportYUVA(const VP8LDecoder* const dec, int y_pos) {
   WebPRescaler* const rescaler = dec->rescaler;
-  const uint32_t* const src = (const uint32_t*)rescaler->dst;
+  uint32_t* const src = (uint32_t*)rescaler->dst;
   const int dst_width = rescaler->dst_width;
   int num_lines_out = 0;
   while (WebPRescalerHasPendingOutput(rescaler)) {
-<<<<<<< HEAD
-    WebPRescalerExportRow(rescaler);
-=======
     WebPRescalerExportRow(rescaler, 0);
     WebPMultARGBRow(src, dst_width, 1);
->>>>>>> 80b8099f
     ConvertToYUVA(src, dst_width, y_pos, dec->output_);
     ++y_pos;
     ++num_lines_out;
@@ -588,28 +566,28 @@
 }
 
 static int EmitRescaledRowsYUVA(const VP8LDecoder* const dec,
-                                const uint32_t* const data,
-                                int in_stride, int mb_h) {
-  const uint8_t* const in = (const uint8_t*)data;
+                                uint8_t* in, int in_stride, int mb_h) {
   int num_lines_in = 0;
   int y_pos = dec->last_out_row_;
   while (num_lines_in < mb_h) {
-    const uint8_t* const row_in = in + num_lines_in * in_stride;
-    num_lines_in += WebPRescalerImport(dec->rescaler, mb_h - num_lines_in,
-                                       row_in, in_stride);
+    const int lines_left = mb_h - num_lines_in;
+    const int needed_lines = WebPRescaleNeededLines(dec->rescaler, lines_left);
+    WebPMultARGBRows(in, in_stride, dec->rescaler->src_width, needed_lines, 0);
+    WebPRescalerImport(dec->rescaler, lines_left, in, in_stride);
+    num_lines_in += needed_lines;
+    in += needed_lines * in_stride;
     y_pos += ExportYUVA(dec, y_pos);
   }
   return y_pos;
 }
 
 static int EmitRowsYUVA(const VP8LDecoder* const dec,
-                        const uint32_t* const data, int in_stride,
+                        const uint8_t* in, int in_stride,
                         int mb_w, int num_rows) {
   int y_pos = dec->last_out_row_;
-  const uint8_t* row_in = (const uint8_t*)data;
   while (num_rows-- > 0) {
-    ConvertToYUVA((const uint32_t*)row_in, mb_w, y_pos, dec->output_);
-    row_in += in_stride;
+    ConvertToYUVA((const uint32_t*)in, mb_w, y_pos, dec->output_);
+    in += in_stride;
     ++y_pos;
   }
   return y_pos;
@@ -620,11 +598,11 @@
 
 // Sets io->mb_y, io->mb_h & io->mb_w according to start row, end row and
 // crop options. Also updates the input data pointer, so that it points to the
-// start of the cropped window.
-// Note that 'pixel_stride' is in units of 'uint32_t' (and not 'bytes).
+// start of the cropped window. Note that pixels are in ARGB format even if
+// 'in_data' is uint8_t*.
 // Returns true if the crop window is not empty.
 static int SetCropWindow(VP8Io* const io, int y_start, int y_end,
-                         const uint32_t** const in_data, int pixel_stride) {
+                         uint8_t** const in_data, int pixel_stride) {
   assert(y_start < y_end);
   assert(io->crop_left < io->crop_right);
   if (y_end > io->crop_bottom) {
@@ -633,11 +611,11 @@
   if (y_start < io->crop_top) {
     const int delta = io->crop_top - y_start;
     y_start = io->crop_top;
-    *in_data += pixel_stride * delta;
+    *in_data += delta * pixel_stride;
   }
   if (y_start >= y_end) return 0;  // Crop window is empty.
 
-  *in_data += io->crop_left;
+  *in_data += io->crop_left * sizeof(uint32_t);
 
   io->mb_y = y_start - io->crop_top;
   io->mb_w = io->crop_right - io->crop_left;
@@ -711,18 +689,18 @@
   // Emit output.
   {
     VP8Io* const io = dec->io_;
-    const uint32_t* rows_data = dec->argb_cache_;
-    if (!SetCropWindow(io, dec->last_row_, row, &rows_data, io->width)) {
+    uint8_t* rows_data = (uint8_t*)dec->argb_cache_;
+    const int in_stride = io->width * sizeof(uint32_t);  // in unit of RGBA
+    if (!SetCropWindow(io, dec->last_row_, row, &rows_data, in_stride)) {
       // Nothing to output (this time).
     } else {
       const WebPDecBuffer* const output = dec->output_;
-      const int in_stride = io->width * sizeof(*rows_data);
       if (output->colorspace < MODE_YUV) {  // convert to RGBA
         const WebPRGBABuffer* const buf = &output->u.RGBA;
         uint8_t* const rgba = buf->rgba + dec->last_out_row_ * buf->stride;
         const int num_rows_out = io->use_scaling ?
-            EmitRescaledRows(dec, rows_data, in_stride, io->mb_h,
-                             rgba, buf->stride) :
+            EmitRescaledRowsRGBA(dec, rows_data, in_stride, io->mb_h,
+                                 rgba, buf->stride) :
             EmitRows(output->colorspace, rows_data, in_stride,
                      io->mb_w, io->mb_h, rgba, buf->stride);
         // Update 'last_out_row_'.
@@ -741,117 +719,6 @@
   assert(dec->last_row_ <= dec->height_);
 }
 
-<<<<<<< HEAD
-#define DECODE_DATA_FUNC(FUNC_NAME, TYPE, STORE_PIXEL)                         \
-static int FUNC_NAME(VP8LDecoder* const dec, TYPE* const data, int width,      \
-                     int height, ProcessRowsFunc process_func) {               \
-  int ok = 1;                                                                  \
-  int col = 0, row = 0;                                                        \
-  VP8LBitReader* const br = &dec->br_;                                         \
-  VP8LMetadata* const hdr = &dec->hdr_;                                        \
-  HTreeGroup* htree_group = hdr->htree_groups_;                                \
-  TYPE* src = data;                                                            \
-  TYPE* last_cached = data;                                                    \
-  TYPE* const src_end = data + width * height;                                 \
-  const int len_code_limit = NUM_LITERAL_CODES + NUM_LENGTH_CODES;             \
-  const int color_cache_limit = len_code_limit + hdr->color_cache_size_;       \
-  VP8LColorCache* const color_cache =                                          \
-      (hdr->color_cache_size_ > 0) ? &hdr->color_cache_ : NULL;                \
-  const int mask = hdr->huffman_mask_;                                         \
-  assert(htree_group != NULL);                                                 \
-  while (!br->eos_ && src < src_end) {                                         \
-    int code;                                                                  \
-    /* Only update when changing tile. Note we could use this test:        */  \
-    /* if "((((prev_col ^ col) | prev_row ^ row)) > mask)" -> tile changed */  \
-    /* but that's actually slower and needs storing the previous col/row.  */  \
-    if ((col & mask) == 0) {                                                   \
-      htree_group = GetHtreeGroupForPos(hdr, col, row);                        \
-    }                                                                          \
-    VP8LFillBitWindow(br);                                                     \
-    code = ReadSymbol(&htree_group->htrees_[GREEN], br);                       \
-    if (code < NUM_LITERAL_CODES) {  /* Literal*/                              \
-      int red, green, blue, alpha;                                             \
-      red = ReadSymbol(&htree_group->htrees_[RED], br);                        \
-      green = code;                                                            \
-      VP8LFillBitWindow(br);                                                   \
-      blue = ReadSymbol(&htree_group->htrees_[BLUE], br);                      \
-      alpha = ReadSymbol(&htree_group->htrees_[ALPHA], br);                    \
-      *src = STORE_PIXEL(alpha, red, green, blue);                             \
-    AdvanceByOne:                                                              \
-      ++src;                                                                   \
-      ++col;                                                                   \
-      if (col >= width) {                                                      \
-        col = 0;                                                               \
-        ++row;                                                                 \
-        if ((process_func != NULL) && (row % NUM_ARGB_CACHE_ROWS == 0)) {      \
-          process_func(dec, row);                                              \
-        }                                                                      \
-        if (color_cache != NULL) {                                             \
-          while (last_cached < src) {                                          \
-            VP8LColorCacheInsert(color_cache, *last_cached++);                 \
-          }                                                                    \
-        }                                                                      \
-      }                                                                        \
-    } else if (code < len_code_limit) {  /* Backward reference */              \
-      int dist_code, dist;                                                     \
-      const int length_sym = code - NUM_LITERAL_CODES;                         \
-      const int length = GetCopyLength(length_sym, br);                        \
-      const int dist_symbol = ReadSymbol(&htree_group->htrees_[DIST], br);     \
-      VP8LFillBitWindow(br);                                                   \
-      dist_code = GetCopyDistance(dist_symbol, br);                            \
-      dist = PlaneCodeToDistance(width, dist_code);                            \
-      if (src - data < dist || src_end - src < length) {                       \
-        ok = 0;                                                                \
-        goto End;                                                              \
-      }                                                                        \
-      {                                                                        \
-        int i;                                                                 \
-        for (i = 0; i < length; ++i) src[i] = src[i - dist];                   \
-        src += length;                                                         \
-      }                                                                        \
-      col += length;                                                           \
-      while (col >= width) {                                                   \
-        col -= width;                                                          \
-        ++row;                                                                 \
-        if ((process_func != NULL) && (row % NUM_ARGB_CACHE_ROWS == 0)) {      \
-          process_func(dec, row);                                              \
-        }                                                                      \
-      }                                                                        \
-      if (src < src_end) {                                                     \
-        htree_group = GetHtreeGroupForPos(hdr, col, row);                      \
-        if (color_cache != NULL) {                                             \
-          while (last_cached < src) {                                          \
-            VP8LColorCacheInsert(color_cache, *last_cached++);                 \
-          }                                                                    \
-        }                                                                      \
-      }                                                                        \
-    } else if (code < color_cache_limit) {  /* Color cache */                  \
-      const int key = code - len_code_limit;                                   \
-      assert(color_cache != NULL);                                             \
-      while (last_cached < src) {                                              \
-        VP8LColorCacheInsert(color_cache, *last_cached++);                     \
-      }                                                                        \
-      *src = VP8LColorCacheLookup(color_cache, key);                           \
-      goto AdvanceByOne;                                                       \
-    } else {  /* Not reached */                                                \
-      ok = 0;                                                                  \
-      goto End;                                                                \
-    }                                                                          \
-    ok = !br->error_;                                                          \
-    if (!ok) goto End;                                                         \
-  }                                                                            \
-  /* Process the remaining rows corresponding to last row-block. */            \
-  if (process_func != NULL) process_func(dec, row);                            \
-End:                                                                           \
-  if (br->error_ || !ok || (br->eos_ && src < src_end)) {                      \
-    ok = 0;                                                                    \
-    dec->status_ =                                                             \
-        (!br->eos_) ? VP8_STATUS_BITSTREAM_ERROR : VP8_STATUS_SUSPENDED;       \
-  } else if (src == src_end) {                                                 \
-    dec->state_ = READ_DATA;                                                   \
-  }                                                                            \
-  return ok;                                                                   \
-=======
 // Row-processing for the special case when alpha data contains only one
 // transform (color indexing), and trivial non-green literals.
 static int Is8bOptimizable(const VP8LMetadata* const hdr) {
@@ -866,26 +733,18 @@
     if (htrees[ALPHA][0].bits > 0) return 0;
   }
   return 1;
->>>>>>> 80b8099f
-}
-
-static WEBP_INLINE uint32_t GetARGBPixel(int alpha, int red, int green,
-                                         int blue) {
-  return (alpha << 24) | (red << 16) | (green << 8) | blue;
-}
-
-<<<<<<< HEAD
-static WEBP_INLINE uint8_t GetAlphaPixel(int alpha, int red, int green,
-                                         int blue) {
-  (void)alpha;
-  (void)red;
-  (void)blue;
-  return green;  // Alpha value is stored in green channel.
-}
-
-DECODE_DATA_FUNC(DecodeImageData, uint32_t, GetARGBPixel)
-DECODE_DATA_FUNC(DecodeAlphaData, uint8_t, GetAlphaPixel)
-=======
+}
+
+static void ExtractPalettedAlphaRows(VP8LDecoder* const dec, int row) {
+  const int num_rows = row - dec->last_row_;
+  const uint8_t* const in =
+      (uint8_t*)dec->pixels_ + dec->width_ * dec->last_row_;
+  if (num_rows > 0) {
+    ApplyInverseTransformsAlpha(dec, num_rows, in);
+  }
+  dec->last_row_ = dec->last_out_row_ = row;
+}
+
 // cyclic rotation of pattern word
 static WEBP_INLINE uint32_t Rotate8b(uint32_t V) {
 #if defined(WORDS_BIGENDIAN)
@@ -1154,9 +1013,18 @@
   }
   // Process the remaining rows corresponding to last row-block.
   if (process_func != NULL) process_func(dec, row);
->>>>>>> 80b8099f
-
-#undef DECODE_DATA_FUNC
+
+ End:
+  if (br->error_ || !ok || (br->eos_ && src < src_end)) {
+    ok = 0;
+    dec->status_ = br->eos_ ? VP8_STATUS_SUSPENDED
+                            : VP8_STATUS_BITSTREAM_ERROR;
+  } else {
+    dec->last_pixel_ = (int)(src - data);
+    if (src == src_end) dec->state_ = READ_DATA;
+  }
+  return ok;
+}
 
 // -----------------------------------------------------------------------------
 // VP8LTransform
@@ -1272,6 +1140,9 @@
   dec->status_ = VP8_STATUS_OK;
   dec->action_ = READ_DIM;
   dec->state_ = READ_DIM;
+
+  VP8LDspInit();  // Init critical function pointers.
+
   return dec;
 }
 
@@ -1377,7 +1248,8 @@
   }
 
   // Use the Huffman trees to decode the LZ77 encoded data.
-  ok = DecodeImageData(dec, data, transform_xsize, transform_ysize, NULL);
+  ok = DecodeImageData(dec, data, transform_xsize, transform_ysize,
+                       transform_ysize, NULL);
   ok = ok && !br->error_;
 
  End:
@@ -1399,6 +1271,7 @@
       assert(data == NULL);
       assert(is_level0);
     }
+    dec->last_pixel_ = 0;  // Reset for future DECODE_DATA_FUNC() calls.
     if (!is_level0) ClearMetadata(hdr);  // Clean up temporary data behind.
   }
   return ok;
@@ -1406,29 +1279,35 @@
 
 //------------------------------------------------------------------------------
 // Allocate internal buffers dec->pixels_ and dec->argb_cache_.
-static int AllocateInternalBuffers(VP8LDecoder* const dec, int final_width,
-                                   size_t bytes_per_pixel) {
-  const int argb_cache_needed = (bytes_per_pixel == sizeof(uint32_t));
+static int AllocateInternalBuffers32b(VP8LDecoder* const dec, int final_width) {
   const uint64_t num_pixels = (uint64_t)dec->width_ * dec->height_;
   // Scratch buffer corresponding to top-prediction row for transforming the
   // first row in the row-blocks. Not needed for paletted alpha.
-  const uint64_t cache_top_pixels =
-      argb_cache_needed ? (uint16_t)final_width : 0ULL;
+  const uint64_t cache_top_pixels = (uint16_t)final_width;
   // Scratch buffer for temporary BGRA storage. Not needed for paletted alpha.
-  const uint64_t cache_pixels =
-      argb_cache_needed ? (uint64_t)final_width * NUM_ARGB_CACHE_ROWS : 0ULL;
+  const uint64_t cache_pixels = (uint64_t)final_width * NUM_ARGB_CACHE_ROWS;
   const uint64_t total_num_pixels =
       num_pixels + cache_top_pixels + cache_pixels;
 
   assert(dec->width_ <= final_width);
-  dec->pixels_ = (uint32_t*)WebPSafeMalloc(total_num_pixels, bytes_per_pixel);
+  dec->pixels_ = (uint32_t*)WebPSafeMalloc(total_num_pixels, sizeof(uint32_t));
   if (dec->pixels_ == NULL) {
     dec->argb_cache_ = NULL;    // for sanity check
     dec->status_ = VP8_STATUS_OUT_OF_MEMORY;
     return 0;
   }
-  dec->argb_cache_ =
-      argb_cache_needed ? dec->pixels_ + num_pixels + cache_top_pixels : NULL;
+  dec->argb_cache_ = dec->pixels_ + num_pixels + cache_top_pixels;
+  return 1;
+}
+
+static int AllocateInternalBuffers8b(VP8LDecoder* const dec) {
+  const uint64_t total_num_pixels = (uint64_t)dec->width_ * dec->height_;
+  dec->argb_cache_ = NULL;    // for sanity check
+  dec->pixels_ = (uint32_t*)WebPSafeMalloc(total_num_pixels, sizeof(uint8_t));
+  if (dec->pixels_ == NULL) {
+    dec->status_ = VP8_STATUS_OUT_OF_MEMORY;
+    return 0;
+  }
   return 1;
 }
 
@@ -1454,68 +1333,77 @@
   dec->last_row_ = dec->last_out_row_ = row;
 }
 
-// Row-processing for the special case when alpha data contains only one
-// transform: color indexing.
-static void ExtractPalettedAlphaRows(VP8LDecoder* const dec, int row) {
-  const int num_rows = row - dec->last_row_;
-  const uint8_t* const in =
-      (uint8_t*)dec->pixels_ + dec->width_ * dec->last_row_;
-  if (num_rows <= 0) return;  // Nothing to be done.
-  ApplyInverseTransformsAlpha(dec, num_rows, in);
-  dec->last_row_ = dec->last_out_row_ = row;
-}
-
-int VP8LDecodeAlphaImageStream(int width, int height, const uint8_t* const data,
-                               size_t data_size, uint8_t* const output) {
-  VP8Io io;
+int VP8LDecodeAlphaHeader(ALPHDecoder* const alph_dec,
+                          const uint8_t* const data, size_t data_size,
+                          uint8_t* const output) {
   int ok = 0;
-  VP8LDecoder* const dec = VP8LNew();
-  size_t bytes_per_pixel = sizeof(uint32_t);  // Default: BGRA mode.
-  if (dec == NULL) return 0;
-
-  dec->width_ = width;
-  dec->height_ = height;
-  dec->io_ = &io;
-
-  VP8InitIo(&io);
-  WebPInitCustomIo(NULL, &io);    // Just a sanity Init. io won't be used.
-  io.opaque = output;
-  io.width = width;
-  io.height = height;
+  VP8LDecoder* dec;
+  VP8Io* io;
+  assert(alph_dec != NULL);
+  alph_dec->vp8l_dec_ = VP8LNew();
+  if (alph_dec->vp8l_dec_ == NULL) return 0;
+  dec = alph_dec->vp8l_dec_;
+
+  dec->width_ = alph_dec->width_;
+  dec->height_ = alph_dec->height_;
+  dec->io_ = &alph_dec->io_;
+  io = dec->io_;
+
+  VP8InitIo(io);
+  WebPInitCustomIo(NULL, io);  // Just a sanity Init. io won't be used.
+  io->opaque = output;
+  io->width = alph_dec->width_;
+  io->height = alph_dec->height_;
 
   dec->status_ = VP8_STATUS_OK;
   VP8LInitBitReader(&dec->br_, data, data_size);
 
   dec->action_ = READ_HDR;
-  if (!DecodeImageStream(width, height, 1, dec, NULL)) goto Err;
+  if (!DecodeImageStream(alph_dec->width_, alph_dec->height_, 1, dec, NULL)) {
+    goto Err;
+  }
 
   // Special case: if alpha data uses only the color indexing transform and
   // doesn't use color cache (a frequent case), we will use DecodeAlphaData()
   // method that only needs allocation of 1 byte per pixel (alpha channel).
   if (dec->next_transform_ == 1 &&
       dec->transforms_[0].type_ == COLOR_INDEXING_TRANSFORM &&
-      dec->hdr_.color_cache_size_ == 0) {
-    bytes_per_pixel = sizeof(uint8_t);
-  }
-
-  // Allocate internal buffers (note that dec->width_ may have changed here).
-  if (!AllocateInternalBuffers(dec, width, bytes_per_pixel)) goto Err;
+      Is8bOptimizable(&dec->hdr_)) {
+    alph_dec->use_8b_decode = 1;
+    ok = AllocateInternalBuffers8b(dec);
+  } else {
+    // Allocate internal buffers (note that dec->width_ may have changed here).
+    alph_dec->use_8b_decode = 0;
+    ok = AllocateInternalBuffers32b(dec, alph_dec->width_);
+  }
+
+  if (!ok) goto Err;
+
+  dec->action_ = READ_DATA;
+  return 1;
+
+ Err:
+  VP8LDelete(alph_dec->vp8l_dec_);
+  alph_dec->vp8l_dec_ = NULL;
+  return 0;
+}
+
+int VP8LDecodeAlphaImageStream(ALPHDecoder* const alph_dec, int last_row) {
+  VP8LDecoder* const dec = alph_dec->vp8l_dec_;
+  assert(dec != NULL);
+  assert(dec->action_ == READ_DATA);
+  assert(last_row <= dec->height_);
 
   if (dec->last_pixel_ == dec->width_ * dec->height_) {
     return 1;  // done
   }
 
   // Decode (with special row processing).
-  dec->action_ = READ_DATA;
-  ok = (bytes_per_pixel == sizeof(uint8_t)) ?
+  return alph_dec->use_8b_decode ?
       DecodeAlphaData(dec, (uint8_t*)dec->pixels_, dec->width_, dec->height_,
-                      ExtractPalettedAlphaRows) :
+                      last_row) :
       DecodeImageData(dec, dec->pixels_, dec->width_, dec->height_,
-                      ExtractAlphaRows);
-
- Err:
-  VP8LDelete(dec);
-  return ok;
+                      last_row, ExtractAlphaRows);
 }
 
 //------------------------------------------------------------------------------
@@ -1551,7 +1439,6 @@
 }
 
 int VP8LDecodeImage(VP8LDecoder* const dec) {
-  const size_t bytes_per_pixel = sizeof(uint32_t);
   VP8Io* io = NULL;
   WebPDecParams* params = NULL;
 
@@ -1571,7 +1458,7 @@
     goto Err;
   }
 
-  if (!AllocateInternalBuffers(dec, io->width, bytes_per_pixel)) goto Err;
+  if (!AllocateInternalBuffers32b(dec, io->width)) goto Err;
 
   if (io->use_scaling && !AllocateAndInitRescaler(dec, io)) goto Err;
 
@@ -1583,7 +1470,7 @@
   // Decode.
   dec->action_ = READ_DATA;
   if (!DecodeImageData(dec, dec->pixels_, dec->width_, dec->height_,
-                       ProcessRows)) {
+                       dec->height_, ProcessRows)) {
     goto Err;
   }
 
