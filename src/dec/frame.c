--- conflicted
+++ resolved
@@ -265,10 +265,6 @@
     FilterRow(dec);
   }
 
-<<<<<<< HEAD
-  if (io->put) {
-    if (!first_row) {
-=======
   if (dec->dither_) {
     DitherRow(dec);
   }
@@ -277,7 +273,6 @@
     int y_start = MACROBLOCK_VPOS(mb_y);
     int y_end = MACROBLOCK_VPOS(mb_y + 1);
     if (!is_first_row) {
->>>>>>> 80b8099f
       y_start -= extra_y_rows;
       io->y = ydst;
       io->u = udst;
@@ -296,11 +291,8 @@
     }
     io->a = NULL;
     if (dec->alpha_data_ != NULL && y_start < y_end) {
-      // TODO(skal): several things to correct here:
-      // * testing presence of alpha with dec->alpha_data_ is not a good idea
-      // * we're actually decompressing the full plane only once. It should be
-      //   more obvious from signature.
-      // * we could free alpha_data_ right after this call, but we don't own.
+      // TODO(skal): testing presence of alpha with dec->alpha_data_ is not a
+      // good idea.
       io->a = VP8DecompressAlphaRows(dec, y_start, y_end - y_start);
       if (io->a == NULL) {
         return VP8SetError(dec, VP8_STATUS_BITSTREAM_ERROR,
@@ -397,13 +389,8 @@
 
 VP8StatusCode VP8EnterCritical(VP8Decoder* const dec, VP8Io* const io) {
   // Call setup() first. This may trigger additional decoding features on 'io'.
-<<<<<<< HEAD
-  // Note: Afterward, we must call teardown() not matter what.
-  if (io->setup && !io->setup(io)) {
-=======
   // Note: Afterward, we must call teardown() no matter what.
   if (io->setup != NULL && !io->setup(io)) {
->>>>>>> 80b8099f
     VP8SetError(dec, VP8_STATUS_USER_ABORT, "Frame setup failed");
     return dec->status_;
   }
@@ -461,7 +448,7 @@
     ok = WebPGetWorkerInterface()->Sync(&dec->worker_);
   }
 
-  if (io->teardown) {
+  if (io->teardown != NULL) {
     io->teardown(io);
   }
   return ok;
@@ -547,19 +534,15 @@
   const int mb_w = dec->mb_w_;
   // Note: we use 'size_t' when there's no overflow risk, uint64_t otherwise.
   const size_t intra_pred_mode_size = 4 * mb_w * sizeof(uint8_t);
-  const size_t top_size = (16 + 8 + 8) * mb_w;
+  const size_t top_size = sizeof(VP8TopSamples) * mb_w;
   const size_t mb_info_size = (mb_w + 1) * sizeof(VP8MB);
   const size_t f_info_size =
       (dec->filter_type_ > 0) ?
           mb_w * (dec->mt_method_ > 0 ? 2 : 1) * sizeof(VP8FInfo)
         : 0;
   const size_t yuv_size = YUV_SIZE * sizeof(*dec->yuv_b_);
-<<<<<<< HEAD
-  const size_t coeffs_size = 384 * sizeof(*dec->coeffs_);
-=======
   const size_t mb_data_size =
       (dec->mt_method_ == 2 ? 2 : 1) * mb_w * sizeof(*dec->mb_data_);
->>>>>>> 80b8099f
   const size_t cache_height = (16 * num_caches
                             + kFilterExtraRows[dec->filter_type_]) * 3 / 2;
   const size_t cache_size = top_size * cache_height;
@@ -568,7 +551,7 @@
       (uint64_t)dec->pic_hdr_.width_ * dec->pic_hdr_.height_ : 0ULL;
   const uint64_t needed = (uint64_t)intra_pred_mode_size
                         + top_size + mb_info_size + f_info_size
-                        + yuv_size + coeffs_size
+                        + yuv_size + mb_data_size
                         + cache_size + alpha_size + ALIGN_MASK;
   uint8_t* mem;
 
@@ -589,12 +572,8 @@
   dec->intra_t_ = (uint8_t*)mem;
   mem += intra_pred_mode_size;
 
-  dec->y_t_ = (uint8_t*)mem;
-  mem += 16 * mb_w;
-  dec->u_t_ = (uint8_t*)mem;
-  mem += 8 * mb_w;
-  dec->v_t_ = (uint8_t*)mem;
-  mem += 8 * mb_w;
+  dec->yuv_t_ = (VP8TopSamples*)mem;
+  mem += top_size;
 
   dec->mb_info_ = ((VP8MB*)mem) + 1;
   mem += mb_info_size;
@@ -615,17 +594,12 @@
   dec->yuv_b_ = (uint8_t*)mem;
   mem += yuv_size;
 
-<<<<<<< HEAD
-  dec->coeffs_ = (int16_t*)mem;
-  mem += coeffs_size;
-=======
   dec->mb_data_ = (VP8MBData*)mem;
   dec->thread_ctx_.mb_data_ = (VP8MBData*)mem;
   if (dec->mt_method_ == 2) {
     dec->thread_ctx_.mb_data_ += mb_w;
   }
   mem += mb_data_size;
->>>>>>> 80b8099f
 
   dec->cache_y_stride_ = 16 * mb_w;
   dec->cache_uv_stride_ = 8 * mb_w;
@@ -686,24 +660,21 @@
   0 + 12 * BPS,  4 + 12 * BPS, 8 + 12 * BPS, 12 + 12 * BPS
 };
 
-static WEBP_INLINE int CheckMode(VP8Decoder* const dec, int mode) {
+static int CheckMode(int mb_x, int mb_y, int mode) {
   if (mode == B_DC_PRED) {
-    if (dec->mb_x_ == 0) {
-      return (dec->mb_y_ == 0) ? B_DC_PRED_NOTOPLEFT : B_DC_PRED_NOLEFT;
+    if (mb_x == 0) {
+      return (mb_y == 0) ? B_DC_PRED_NOTOPLEFT : B_DC_PRED_NOLEFT;
     } else {
-      return (dec->mb_y_ == 0) ? B_DC_PRED_NOTOP : B_DC_PRED;
+      return (mb_y == 0) ? B_DC_PRED_NOTOP : B_DC_PRED;
     }
   }
   return mode;
 }
 
-static WEBP_INLINE void Copy32b(uint8_t* dst, uint8_t* src) {
-  *(uint32_t*)dst = *(uint32_t*)src;
-}
-
-<<<<<<< HEAD
-void VP8ReconstructBlock(VP8Decoder* const dec) {
-=======
+static void Copy32b(uint8_t* dst, uint8_t* src) {
+  memcpy(dst, src, 4);
+}
+
 static WEBP_INLINE void DoTransform(uint32_t bits, const int16_t* const src,
                                     uint8_t* const dst) {
   switch (bits >> 30) {
@@ -734,7 +705,6 @@
 
 static void ReconstructRow(const VP8Decoder* const dec,
                            const VP8ThreadContext* ctx) {
->>>>>>> 80b8099f
   int j;
   int mb_x;
   const int mb_y = ctx->mb_y_;
@@ -742,50 +712,6 @@
   uint8_t* const y_dst = dec->yuv_b_ + Y_OFF;
   uint8_t* const u_dst = dec->yuv_b_ + U_OFF;
   uint8_t* const v_dst = dec->yuv_b_ + V_OFF;
-<<<<<<< HEAD
-
-  // Rotate in the left samples from previously decoded block. We move four
-  // pixels at a time for alignment reason, and because of in-loop filter.
-  if (dec->mb_x_ > 0) {
-    for (j = -1; j < 16; ++j) {
-      Copy32b(&y_dst[j * BPS - 4], &y_dst[j * BPS + 12]);
-    }
-    for (j = -1; j < 8; ++j) {
-      Copy32b(&u_dst[j * BPS - 4], &u_dst[j * BPS + 4]);
-      Copy32b(&v_dst[j * BPS - 4], &v_dst[j * BPS + 4]);
-    }
-  } else {
-    for (j = 0; j < 16; ++j) {
-      y_dst[j * BPS - 1] = 129;
-    }
-    for (j = 0; j < 8; ++j) {
-      u_dst[j * BPS - 1] = 129;
-      v_dst[j * BPS - 1] = 129;
-    }
-    // Init top-left sample on left column too
-    if (dec->mb_y_ > 0) {
-      y_dst[-1 - BPS] = u_dst[-1 - BPS] = v_dst[-1 - BPS] = 129;
-    }
-  }
-  {
-    // bring top samples into the cache
-    uint8_t* const top_y = dec->y_t_ + dec->mb_x_ * 16;
-    uint8_t* const top_u = dec->u_t_ + dec->mb_x_ * 8;
-    uint8_t* const top_v = dec->v_t_ + dec->mb_x_ * 8;
-    const int16_t* coeffs = dec->coeffs_;
-    int n;
-
-    if (dec->mb_y_ > 0) {
-      memcpy(y_dst - BPS, top_y, 16);
-      memcpy(u_dst - BPS, top_u, 8);
-      memcpy(v_dst - BPS, top_v, 8);
-    } else if (dec->mb_x_ == 0) {
-      // we only need to do this init once at block (0,0).
-      // Afterward, it remains valid for the whole topmost row.
-      memset(y_dst - BPS - 1, 127, 16 + 4 + 1);
-      memset(u_dst - BPS - 1, 127, 8 + 1);
-      memset(v_dst - BPS - 1, 127, 8 + 1);
-=======
   for (mb_x = 0; mb_x < dec->mb_w_; ++mb_x) {
     const VP8MBData* const block = ctx->mb_data_ + mb_x;
 
@@ -811,7 +737,6 @@
       if (mb_y > 0) {
         y_dst[-1 - BPS] = u_dst[-1 - BPS] = v_dst[-1 - BPS] = 129;
       }
->>>>>>> 80b8099f
     }
     {
       // bring top samples into the cache
@@ -832,43 +757,6 @@
         memset(v_dst - BPS - 1, 127, 8 + 1);
       }
 
-<<<<<<< HEAD
-    // predict and add residuals
-
-    if (dec->is_i4x4_) {   // 4x4
-      uint32_t* const top_right = (uint32_t*)(y_dst - BPS + 16);
-
-      if (dec->mb_y_ > 0) {
-        if (dec->mb_x_ >= dec->mb_w_ - 1) {    // on rightmost border
-          top_right[0] = top_y[15] * 0x01010101u;
-        } else {
-          memcpy(top_right, top_y + 16, sizeof(*top_right));
-        }
-      }
-      // replicate the top-right pixels below
-      top_right[BPS] = top_right[2 * BPS] = top_right[3 * BPS] = top_right[0];
-
-      // predict and add residues for all 4x4 blocks in turn.
-      for (n = 0; n < 16; n++) {
-        uint8_t* const dst = y_dst + kScan[n];
-        VP8PredLuma4[dec->imodes_[n]](dst);
-        if (dec->non_zero_ac_ & (1 << n)) {
-          VP8Transform(coeffs + n * 16, dst, 0);
-        } else if (dec->non_zero_ & (1 << n)) {  // only DC is present
-          VP8TransformDC(coeffs + n * 16, dst);
-        }
-      }
-    } else {    // 16x16
-      const int pred_func = CheckMode(dec, dec->imodes_[0]);
-      VP8PredLuma16[pred_func](y_dst);
-      if (dec->non_zero_) {
-        for (n = 0; n < 16; n++) {
-          uint8_t* const dst = y_dst + kScan[n];
-          if (dec->non_zero_ac_ & (1 << n)) {
-            VP8Transform(coeffs + n * 16, dst, 0);
-          } else if (dec->non_zero_ & (1 << n)) {  // only DC is present
-            VP8TransformDC(coeffs + n * 16, dst);
-=======
       // predict and add residuals
       if (block->is_i4x4_) {   // 4x4
         uint32_t* const top_right = (uint32_t*)(y_dst - BPS + 16);
@@ -896,7 +784,6 @@
         if (bits != 0) {
           for (n = 0; n < 16; ++n, bits <<= 2) {
             DoTransform(bits, coeffs + n * 16, y_dst + kScan[n]);
->>>>>>> 80b8099f
           }
         }
       }
@@ -919,51 +806,6 @@
     }
     // Transfer reconstructed samples from yuv_b_ cache to final destination.
     {
-<<<<<<< HEAD
-      // Chroma
-      const int pred_func = CheckMode(dec, dec->uvmode_);
-      VP8PredChroma8[pred_func](u_dst);
-      VP8PredChroma8[pred_func](v_dst);
-
-      if (dec->non_zero_ & 0x0f0000) {   // chroma-U
-        const int16_t* const u_coeffs = dec->coeffs_ + 16 * 16;
-        if (dec->non_zero_ac_ & 0x0f0000) {
-          VP8TransformUV(u_coeffs, u_dst);
-        } else {
-          VP8TransformDCUV(u_coeffs, u_dst);
-        }
-      }
-      if (dec->non_zero_ & 0xf00000) {   // chroma-V
-        const int16_t* const v_coeffs = dec->coeffs_ + 20 * 16;
-        if (dec->non_zero_ac_ & 0xf00000) {
-          VP8TransformUV(v_coeffs, v_dst);
-        } else {
-          VP8TransformDCUV(v_coeffs, v_dst);
-        }
-      }
-
-      // stash away top samples for next block
-      if (dec->mb_y_ < dec->mb_h_ - 1) {
-        memcpy(top_y, y_dst + 15 * BPS, 16);
-        memcpy(top_u, u_dst +  7 * BPS,  8);
-        memcpy(top_v, v_dst +  7 * BPS,  8);
-      }
-    }
-  }
-  // Transfer reconstructed samples from yuv_b_ cache to final destination.
-  {
-    const int y_offset = dec->cache_id_ * 16 * dec->cache_y_stride_;
-    const int uv_offset = dec->cache_id_ * 8 * dec->cache_uv_stride_;
-    uint8_t* const y_out = dec->cache_y_ + dec->mb_x_ * 16 + y_offset;
-    uint8_t* const u_out = dec->cache_u_ + dec->mb_x_ * 8 + uv_offset;
-    uint8_t* const v_out = dec->cache_v_ + dec->mb_x_ * 8 + uv_offset;
-    for (j = 0; j < 16; ++j) {
-      memcpy(y_out + j * dec->cache_y_stride_, y_dst + j * BPS, 16);
-    }
-    for (j = 0; j < 8; ++j) {
-      memcpy(u_out + j * dec->cache_uv_stride_, u_dst + j * BPS, 8);
-      memcpy(v_out + j * dec->cache_uv_stride_, v_dst + j * BPS, 8);
-=======
       const int y_offset = cache_id * 16 * dec->cache_y_stride_;
       const int uv_offset = cache_id * 8 * dec->cache_uv_stride_;
       uint8_t* const y_out = dec->cache_y_ + mb_x * 16 + y_offset;
@@ -976,9 +818,8 @@
         memcpy(u_out + j * dec->cache_uv_stride_, u_dst + j * BPS, 8);
         memcpy(v_out + j * dec->cache_uv_stride_, v_dst + j * BPS, 8);
       }
->>>>>>> 80b8099f
-    }
-  }
-}
-
-//------------------------------------------------------------------------------
+    }
+  }
+}
+
+//------------------------------------------------------------------------------
