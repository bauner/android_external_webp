--- conflicted
+++ resolved
@@ -13,6 +13,7 @@
 
 #include <stdlib.h>
 
+#include "./alphai.h"
 #include "./vp8i.h"
 #include "./vp8li.h"
 #include "./webpi.h"
@@ -119,6 +120,9 @@
     }
     if (((bits >> 5)) >= chunk_size) {  // partition_length
       return 0;         // inconsistent size information.
+    }
+    if (w == 0 || h == 0) {
+      return 0;         // We don't support both width and height to be zero.
     }
 
     if (width) {
@@ -246,7 +250,6 @@
   VP8PictureHeader* pic_hdr;
   VP8BitReader* br;
   VP8StatusCode status;
-  WebPHeaderStructure headers;
 
   if (dec == NULL) {
     return 0;
@@ -256,33 +259,8 @@
     return VP8SetError(dec, VP8_STATUS_INVALID_PARAM,
                        "null VP8Io passed to VP8GetHeaders()");
   }
-
-  // Process Pre-VP8 chunks.
-  headers.data = io->data;
-  headers.data_size = io->data_size;
-  status = WebPParseHeaders(&headers);
-  if (status != VP8_STATUS_OK) {
-    return VP8SetError(dec, status, "Incorrect/incomplete header.");
-  }
-  if (headers.is_lossless) {
-    return VP8SetError(dec, VP8_STATUS_BITSTREAM_ERROR,
-                       "Unexpected lossless format encountered.");
-  }
-
-  if (dec->alpha_data_ == NULL) {
-    assert(dec->alpha_data_size_ == 0);
-    // We have NOT set alpha data yet. Set it now.
-    // (This is to ensure that dec->alpha_data_ is NOT reset to NULL if
-    // WebPParseHeaders() is called more than once, as in incremental decoding
-    // case.)
-    dec->alpha_data_ = headers.alpha_data;
-    dec->alpha_data_size_ = headers.alpha_data_size;
-  }
-
-  // Process the VP8 frame header.
-  buf = headers.data + headers.offset;
-  buf_size = headers.data_size - headers.offset;
-  assert(headers.data_size >= headers.offset);  // WebPParseHeaders' guarantee
+  buf = io->data;
+  buf_size = io->data_size;
   if (buf_size < 4) {
     return VP8SetError(dec, VP8_STATUS_NOT_ENOUGH_DATA,
                        "Truncated header.");
@@ -408,9 +386,6 @@
   0, 1, 4, 8,  5, 2, 3, 6,  9, 12, 13, 10,  7, 11, 14, 15
 };
 
-typedef const uint8_t (*ProbaArray)[NUM_CTX][NUM_PROBAS];  // for const-casting
-typedef const uint8_t (*ProbaCtxArray)[NUM_PROBAS];
-
 // See section 13-2: http://tools.ietf.org/html/rfc6386#section-13.2
 static int GetLargeValue(VP8BitReader* const br, const uint8_t* const p) {
   int v;
@@ -444,21 +419,6 @@
 }
 
 // Returns the position of the last non-zero coeff plus one
-<<<<<<< HEAD
-// (and 0 if there's no coeff at all)
-static int GetCoeffs(VP8BitReader* const br, ProbaArray prob,
-                     int ctx, const quant_t dq, int n, int16_t* out) {
-  // n is either 0 or 1 here. kBands[n] is not necessary for extracting '*p'.
-  const uint8_t* p = prob[n][ctx];
-  if (!VP8GetBit(br, p[0])) {   // first EOB is more a 'CBP' bit.
-    return 0;
-  }
-  for (; n < 16; ++n) {
-    const ProbaCtxArray p_ctx = prob[kBands[n + 1]];
-    if (!VP8GetBit(br, p[1])) {
-      p = p_ctx[0];
-    } else {  // non zero coeff
-=======
 static int GetCoeffs(VP8BitReader* const br, const VP8BandProbas* const prob,
                      int ctx, const quant_t dq, int n, int16_t* out) {
   // n is either 0 or 1 here. kBands[n] is not necessary for extracting '*p'.
@@ -473,7 +433,6 @@
     }
     {        // non zero coeff
       const VP8ProbaArray* const p_ctx = &prob[kBands[n + 1]].probas_[0];
->>>>>>> 80b8099f
       int v;
       if (!VP8GetBit(br, p[2])) {
         v = 1;
@@ -488,41 +447,6 @@
   return 16;
 }
 
-<<<<<<< HEAD
-// Alias-safe way of converting 4bytes to 32bits.
-typedef union {
-  uint8_t  i8[4];
-  uint32_t i32;
-} PackedNz;
-
-// Table to unpack four bits into four bytes
-static const PackedNz kUnpackTab[16] = {
-  {{0, 0, 0, 0}},  {{1, 0, 0, 0}},  {{0, 1, 0, 0}},  {{1, 1, 0, 0}},
-  {{0, 0, 1, 0}},  {{1, 0, 1, 0}},  {{0, 1, 1, 0}},  {{1, 1, 1, 0}},
-  {{0, 0, 0, 1}},  {{1, 0, 0, 1}},  {{0, 1, 0, 1}},  {{1, 1, 0, 1}},
-  {{0, 0, 1, 1}},  {{1, 0, 1, 1}},  {{0, 1, 1, 1}},  {{1, 1, 1, 1}} };
-
-// Macro to pack four LSB of four bytes into four bits.
-#if defined(__PPC__) || defined(_M_PPC) || defined(_ARCH_PPC) || \
-    defined(__BIG_ENDIAN__)
-#define PACK_CST 0x08040201U
-#else
-#define PACK_CST 0x01020408U
-#endif
-#define PACK(X, S) ((((X).i32 * PACK_CST) & 0xff000000) >> (S))
-
-static void ParseResiduals(VP8Decoder* const dec,
-                           VP8MB* const mb, VP8BitReader* const token_br) {
-  int out_t_nz, out_l_nz, first;
-  ProbaArray ac_prob;
-  const VP8QuantMatrix* q = &dec->dqm_[dec->segment_];
-  int16_t* dst = dec->coeffs_;
-  VP8MB* const left_mb = dec->mb_info_ - 1;
-  PackedNz nz_ac, nz_dc;
-  PackedNz tnz, lnz;
-  uint32_t non_zero_ac = 0;
-  uint32_t non_zero_dc = 0;
-=======
 static WEBP_INLINE uint32_t NzCodeBits(uint32_t nz_coeffs, int nz, int dc_nz) {
   nz_coeffs <<= 2;
   nz_coeffs |= (nz > 3) ? 3 : (nz > 1) ? 2 : dc_nz;
@@ -540,19 +464,13 @@
   uint8_t tnz, lnz;
   uint32_t non_zero_y = 0;
   uint32_t non_zero_uv = 0;
->>>>>>> 80b8099f
   int x, y, ch;
-
-  nz_dc.i32 = nz_ac.i32 = 0;
+  uint32_t out_t_nz, out_l_nz;
+  int first;
+
   memset(dst, 0, 384 * sizeof(*dst));
-  if (!dec->is_i4x4_) {    // parse DC
+  if (!block->is_i4x4_) {    // parse DC
     int16_t dc[16] = { 0 };
-<<<<<<< HEAD
-    const int ctx = mb->dc_nz_ + left_mb->dc_nz_;
-    mb->dc_nz_ = left_mb->dc_nz_ =
-        (GetCoeffs(token_br, (ProbaArray)dec->proba_.coeffs_[1],
-                   ctx, q->y2_mat_, 0, dc) > 0);
-=======
     const int ctx = mb->nz_dc_ + left_mb->nz_dc_;
     const int nz = GetCoeffs(token_br, bands[1], ctx, q->y2_mat_, 0, dc);
     mb->nz_dc_ = left_mb->nz_dc_ = (nz > 0);
@@ -563,33 +481,16 @@
       const int dc0 = (dc[0] + 3) >> 3;
       for (i = 0; i < 16 * 16; i += 16) dst[i] = dc0;
     }
->>>>>>> 80b8099f
     first = 1;
-    ac_prob = (ProbaArray)dec->proba_.coeffs_[0];
-    VP8TransformWHT(dc, dst);
+    ac_proba = bands[0];
   } else {
     first = 0;
-    ac_prob = (ProbaArray)dec->proba_.coeffs_[3];
-  }
-
-  tnz = kUnpackTab[mb->nz_ & 0xf];
-  lnz = kUnpackTab[left_mb->nz_ & 0xf];
+    ac_proba = bands[3];
+  }
+
+  tnz = mb->nz_ & 0x0f;
+  lnz = left_mb->nz_ & 0x0f;
   for (y = 0; y < 4; ++y) {
-<<<<<<< HEAD
-    int l = lnz.i8[y];
-    for (x = 0; x < 4; ++x) {
-      const int ctx = l + tnz.i8[x];
-      const int nz = GetCoeffs(token_br, ac_prob, ctx,
-                               q->y1_mat_, first, dst);
-      tnz.i8[x] = l = (nz > 0);
-      nz_dc.i8[x] = (dst[0] != 0);
-      nz_ac.i8[x] = (nz > 1);
-      dst += 16;
-    }
-    lnz.i8[y] = l;
-    non_zero_dc |= PACK(nz_dc, 24 - y * 4);
-    non_zero_ac |= PACK(nz_ac, 24 - y * 4);
-=======
     int l = lnz & 1;
     uint32_t nz_coeffs = 0;
     for (x = 0; x < 4; ++x) {
@@ -603,62 +504,35 @@
     tnz >>= 4;
     lnz = (lnz >> 1) | (l << 7);
     non_zero_y = (non_zero_y << 8) | nz_coeffs;
->>>>>>> 80b8099f
-  }
-  out_t_nz = PACK(tnz, 24);
-  out_l_nz = PACK(lnz, 24);
-
-  tnz = kUnpackTab[mb->nz_ >> 4];
-  lnz = kUnpackTab[left_mb->nz_ >> 4];
+  }
+  out_t_nz = tnz;
+  out_l_nz = lnz >> 4;
+
   for (ch = 0; ch < 4; ch += 2) {
-<<<<<<< HEAD
-=======
     uint32_t nz_coeffs = 0;
     tnz = mb->nz_ >> (4 + ch);
     lnz = left_mb->nz_ >> (4 + ch);
->>>>>>> 80b8099f
     for (y = 0; y < 2; ++y) {
-      int l = lnz.i8[ch + y];
+      int l = lnz & 1;
       for (x = 0; x < 2; ++x) {
-<<<<<<< HEAD
-        const int ctx = l + tnz.i8[ch + x];
-        const int nz =
-            GetCoeffs(token_br, (ProbaArray)dec->proba_.coeffs_[2],
-                      ctx, q->uv_mat_, 0, dst);
-        tnz.i8[ch + x] = l = (nz > 0);
-        nz_dc.i8[y * 2 + x] = (dst[0] != 0);
-        nz_ac.i8[y * 2 + x] = (nz > 1);
-=======
         const int ctx = l + (tnz & 1);
         const int nz = GetCoeffs(token_br, bands[2], ctx, q->uv_mat_, 0, dst);
         l = (nz > 0);
         tnz = (tnz >> 1) | (l << 3);
         nz_coeffs = NzCodeBits(nz_coeffs, nz, dst[0] != 0);
->>>>>>> 80b8099f
         dst += 16;
       }
-      lnz.i8[ch + y] = l;
-    }
-<<<<<<< HEAD
-    non_zero_dc |= PACK(nz_dc, 8 - ch * 2);
-    non_zero_ac |= PACK(nz_ac, 8 - ch * 2);
-=======
+      tnz >>= 2;
+      lnz = (lnz >> 1) | (l << 5);
+    }
     // Note: we don't really need the per-4x4 details for U/V blocks.
     non_zero_uv |= nz_coeffs << (4 * ch);
     out_t_nz |= (tnz << 4) << ch;
     out_l_nz |= (lnz & 0xf0) << ch;
->>>>>>> 80b8099f
-  }
-  out_t_nz |= PACK(tnz, 20);
-  out_l_nz |= PACK(lnz, 20);
+  }
   mb->nz_ = out_t_nz;
   left_mb->nz_ = out_l_nz;
 
-<<<<<<< HEAD
-  dec->non_zero_ac_ = non_zero_ac;
-  dec->non_zero_ = non_zero_ac | non_zero_dc;
-  mb->skip_ = !dec->non_zero_;
-=======
   block->non_zero_y_ = non_zero_y;
   block->non_zero_uv_ = non_zero_uv;
 
@@ -668,72 +542,41 @@
   block->dither_ = (non_zero_uv & 0xaaaa) ? 0 : q->dither_;
 
   return !(non_zero_y | non_zero_uv);  // will be used for further optimization
->>>>>>> 80b8099f
-}
-#undef PACK
+}
 
 //------------------------------------------------------------------------------
 // Main loop
 
 int VP8DecodeMB(VP8Decoder* const dec, VP8BitReader* const token_br) {
   VP8MB* const left = dec->mb_info_ - 1;
-<<<<<<< HEAD
-  VP8MB* const info = dec->mb_info_ + dec->mb_x_;
-
-  // Note: we don't save segment map (yet), as we don't expect
-  // to decode more than 1 keyframe.
-  if (dec->segment_hdr_.update_map_) {
-    // Hardcoded tree parsing
-    dec->segment_ = !VP8GetBit(br, dec->proba_.segments_[0]) ?
-        VP8GetBit(br, dec->proba_.segments_[1]) :
-        2 + VP8GetBit(br, dec->proba_.segments_[2]);
-  }
-  info->skip_ = dec->use_skip_proba_ ? VP8GetBit(br, dec->skip_p_) : 0;
-
-  VP8ParseIntraMode(br, dec);
-  if (br->eof_) {
-    return 0;
-  }
-=======
   VP8MB* const mb = dec->mb_info_ + dec->mb_x_;
   VP8MBData* const block = dec->mb_data_ + dec->mb_x_;
   int skip = dec->use_skip_proba_ ? block->skip_ : 0;
->>>>>>> 80b8099f
-
-  if (!info->skip_) {
-    ParseResiduals(dec, info, token_br);
+
+  if (!skip) {
+    skip = ParseResiduals(dec, mb, token_br);
   } else {
-    left->nz_ = info->nz_ = 0;
-    if (!dec->is_i4x4_) {
-      left->dc_nz_ = info->dc_nz_ = 0;
-    }
-<<<<<<< HEAD
-    dec->non_zero_ = 0;
-    dec->non_zero_ac_ = 0;
-=======
+    left->nz_ = mb->nz_ = 0;
+    if (!block->is_i4x4_) {
+      left->nz_dc_ = mb->nz_dc_ = 0;
+    }
     block->non_zero_y_ = 0;
     block->non_zero_uv_ = 0;
->>>>>>> 80b8099f
   }
 
   if (dec->filter_type_ > 0) {  // store filter info
     VP8FInfo* const finfo = dec->f_info_ + dec->mb_x_;
-<<<<<<< HEAD
-    *finfo = dec->fstrengths_[dec->segment_][dec->is_i4x4_];
-    finfo->f_inner_ = (!info->skip_ || dec->is_i4x4_);
-=======
     *finfo = dec->fstrengths_[block->segment_][block->is_i4x4_];
     finfo->f_inner_ |= !skip;
->>>>>>> 80b8099f
-  }
-
-  return (!token_br->eof_);
+  }
+
+  return !token_br->eof_;
 }
 
 void VP8InitScanline(VP8Decoder* const dec) {
   VP8MB* const left = dec->mb_info_ - 1;
   left->nz_ = 0;
-  left->dc_nz_ = 0;
+  left->nz_dc_ = 0;
   memset(dec->intra_l_, B_DC_PRED, sizeof(dec->intra_l_));
   dec->mb_x_ = 0;
 }
@@ -811,19 +654,10 @@
   if (dec == NULL) {
     return;
   }
-<<<<<<< HEAD
-  if (dec->use_threads_) {
-    WebPWorkerEnd(&dec->worker_);
-  }
-  if (dec->mem_) {
-    free(dec->mem_);
-  }
-=======
   WebPGetWorkerInterface()->End(&dec->worker_);
   ALPHDelete(dec->alph_dec_);
   dec->alph_dec_ = NULL;
   WebPSafeFree(dec->mem_);
->>>>>>> 80b8099f
   dec->mem_ = NULL;
   dec->mem_size_ = 0;
   memset(&dec->br_, 0, sizeof(dec->br_));
