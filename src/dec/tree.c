// Copyright 2010 Google Inc. All Rights Reserved.
//
// Use of this source code is governed by a BSD-style license
// that can be found in the COPYING file in the root of the source
// tree. An additional intellectual property rights grant can be found
// in the file PATENTS. All contributing project authors may
// be found in the AUTHORS file in the root of the source tree.
// -----------------------------------------------------------------------------
//
// Coding trees and probas
//
// Author: Skal (pascal.massimino@gmail.com)

#include "./vp8i.h"
#include "../utils/bit_reader_inl.h"

#define USE_GENERIC_TREE

#ifdef USE_GENERIC_TREE
static const int8_t kYModesIntra4[18] = {
  -B_DC_PRED, 1,
    -B_TM_PRED, 2,
      -B_VE_PRED, 3,
        4, 6,
          -B_HE_PRED, 5,
            -B_RD_PRED, -B_VR_PRED,
        -B_LD_PRED, 7,
          -B_VL_PRED, 8,
            -B_HD_PRED, -B_HU_PRED
};
#endif

//------------------------------------------------------------------------------
// Default probabilities

// Paragraph 13.5
static const uint8_t
  CoeffsProba0[NUM_TYPES][NUM_BANDS][NUM_CTX][NUM_PROBAS] = {
  // genereated using vp8_default_coef_probs() in entropy.c:129
  { { { 128, 128, 128, 128, 128, 128, 128, 128, 128, 128, 128 },
      { 128, 128, 128, 128, 128, 128, 128, 128, 128, 128, 128 },
      { 128, 128, 128, 128, 128, 128, 128, 128, 128, 128, 128 }
    },
    { { 253, 136, 254, 255, 228, 219, 128, 128, 128, 128, 128 },
      { 189, 129, 242, 255, 227, 213, 255, 219, 128, 128, 128 },
      { 106, 126, 227, 252, 214, 209, 255, 255, 128, 128, 128 }
    },
    { { 1, 98, 248, 255, 236, 226, 255, 255, 128, 128, 128 },
      { 181, 133, 238, 254, 221, 234, 255, 154, 128, 128, 128 },
      { 78, 134, 202, 247, 198, 180, 255, 219, 128, 128, 128 },
    },
    { { 1, 185, 249, 255, 243, 255, 128, 128, 128, 128, 128 },
      { 184, 150, 247, 255, 236, 224, 128, 128, 128, 128, 128 },
      { 77, 110, 216, 255, 236, 230, 128, 128, 128, 128, 128 },
    },
    { { 1, 101, 251, 255, 241, 255, 128, 128, 128, 128, 128 },
      { 170, 139, 241, 252, 236, 209, 255, 255, 128, 128, 128 },
      { 37, 116, 196, 243, 228, 255, 255, 255, 128, 128, 128 }
    },
    { { 1, 204, 254, 255, 245, 255, 128, 128, 128, 128, 128 },
      { 207, 160, 250, 255, 238, 128, 128, 128, 128, 128, 128 },
      { 102, 103, 231, 255, 211, 171, 128, 128, 128, 128, 128 }
    },
    { { 1, 152, 252, 255, 240, 255, 128, 128, 128, 128, 128 },
      { 177, 135, 243, 255, 234, 225, 128, 128, 128, 128, 128 },
      { 80, 129, 211, 255, 194, 224, 128, 128, 128, 128, 128 }
    },
    { { 1, 1, 255, 128, 128, 128, 128, 128, 128, 128, 128 },
      { 246, 1, 255, 128, 128, 128, 128, 128, 128, 128, 128 },
      { 255, 128, 128, 128, 128, 128, 128, 128, 128, 128, 128 }
    }
  },
  { { { 198, 35, 237, 223, 193, 187, 162, 160, 145, 155, 62 },
      { 131, 45, 198, 221, 172, 176, 220, 157, 252, 221, 1 },
      { 68, 47, 146, 208, 149, 167, 221, 162, 255, 223, 128 }
    },
    { { 1, 149, 241, 255, 221, 224, 255, 255, 128, 128, 128 },
      { 184, 141, 234, 253, 222, 220, 255, 199, 128, 128, 128 },
      { 81, 99, 181, 242, 176, 190, 249, 202, 255, 255, 128 }
    },
    { { 1, 129, 232, 253, 214, 197, 242, 196, 255, 255, 128 },
      { 99, 121, 210, 250, 201, 198, 255, 202, 128, 128, 128 },
      { 23, 91, 163, 242, 170, 187, 247, 210, 255, 255, 128 }
    },
    { { 1, 200, 246, 255, 234, 255, 128, 128, 128, 128, 128 },
      { 109, 178, 241, 255, 231, 245, 255, 255, 128, 128, 128 },
      { 44, 130, 201, 253, 205, 192, 255, 255, 128, 128, 128 }
    },
    { { 1, 132, 239, 251, 219, 209, 255, 165, 128, 128, 128 },
      { 94, 136, 225, 251, 218, 190, 255, 255, 128, 128, 128 },
      { 22, 100, 174, 245, 186, 161, 255, 199, 128, 128, 128 }
    },
    { { 1, 182, 249, 255, 232, 235, 128, 128, 128, 128, 128 },
      { 124, 143, 241, 255, 227, 234, 128, 128, 128, 128, 128 },
      { 35, 77, 181, 251, 193, 211, 255, 205, 128, 128, 128 }
    },
    { { 1, 157, 247, 255, 236, 231, 255, 255, 128, 128, 128 },
      { 121, 141, 235, 255, 225, 227, 255, 255, 128, 128, 128 },
      { 45, 99, 188, 251, 195, 217, 255, 224, 128, 128, 128 }
    },
    { { 1, 1, 251, 255, 213, 255, 128, 128, 128, 128, 128 },
      { 203, 1, 248, 255, 255, 128, 128, 128, 128, 128, 128 },
      { 137, 1, 177, 255, 224, 255, 128, 128, 128, 128, 128 }
    }
  },
  { { { 253, 9, 248, 251, 207, 208, 255, 192, 128, 128, 128 },
      { 175, 13, 224, 243, 193, 185, 249, 198, 255, 255, 128 },
      { 73, 17, 171, 221, 161, 179, 236, 167, 255, 234, 128 }
    },
    { { 1, 95, 247, 253, 212, 183, 255, 255, 128, 128, 128 },
      { 239, 90, 244, 250, 211, 209, 255, 255, 128, 128, 128 },
      { 155, 77, 195, 248, 188, 195, 255, 255, 128, 128, 128 }
    },
    { { 1, 24, 239, 251, 218, 219, 255, 205, 128, 128, 128 },
      { 201, 51, 219, 255, 196, 186, 128, 128, 128, 128, 128 },
      { 69, 46, 190, 239, 201, 218, 255, 228, 128, 128, 128 }
    },
    { { 1, 191, 251, 255, 255, 128, 128, 128, 128, 128, 128 },
      { 223, 165, 249, 255, 213, 255, 128, 128, 128, 128, 128 },
      { 141, 124, 248, 255, 255, 128, 128, 128, 128, 128, 128 }
    },
    { { 1, 16, 248, 255, 255, 128, 128, 128, 128, 128, 128 },
      { 190, 36, 230, 255, 236, 255, 128, 128, 128, 128, 128 },
      { 149, 1, 255, 128, 128, 128, 128, 128, 128, 128, 128 }
    },
    { { 1, 226, 255, 128, 128, 128, 128, 128, 128, 128, 128 },
      { 247, 192, 255, 128, 128, 128, 128, 128, 128, 128, 128 },
      { 240, 128, 255, 128, 128, 128, 128, 128, 128, 128, 128 }
    },
    { { 1, 134, 252, 255, 255, 128, 128, 128, 128, 128, 128 },
      { 213, 62, 250, 255, 255, 128, 128, 128, 128, 128, 128 },
      { 55, 93, 255, 128, 128, 128, 128, 128, 128, 128, 128 }
    },
    { { 128, 128, 128, 128, 128, 128, 128, 128, 128, 128, 128 },
      { 128, 128, 128, 128, 128, 128, 128, 128, 128, 128, 128 },
      { 128, 128, 128, 128, 128, 128, 128, 128, 128, 128, 128 }
    }
  },
  { { { 202, 24, 213, 235, 186, 191, 220, 160, 240, 175, 255 },
      { 126, 38, 182, 232, 169, 184, 228, 174, 255, 187, 128 },
      { 61, 46, 138, 219, 151, 178, 240, 170, 255, 216, 128 }
    },
    { { 1, 112, 230, 250, 199, 191, 247, 159, 255, 255, 128 },
      { 166, 109, 228, 252, 211, 215, 255, 174, 128, 128, 128 },
      { 39, 77, 162, 232, 172, 180, 245, 178, 255, 255, 128 }
    },
    { { 1, 52, 220, 246, 198, 199, 249, 220, 255, 255, 128 },
      { 124, 74, 191, 243, 183, 193, 250, 221, 255, 255, 128 },
      { 24, 71, 130, 219, 154, 170, 243, 182, 255, 255, 128 }
    },
    { { 1, 182, 225, 249, 219, 240, 255, 224, 128, 128, 128 },
      { 149, 150, 226, 252, 216, 205, 255, 171, 128, 128, 128 },
      { 28, 108, 170, 242, 183, 194, 254, 223, 255, 255, 128 }
    },
    { { 1, 81, 230, 252, 204, 203, 255, 192, 128, 128, 128 },
      { 123, 102, 209, 247, 188, 196, 255, 233, 128, 128, 128 },
      { 20, 95, 153, 243, 164, 173, 255, 203, 128, 128, 128 }
    },
    { { 1, 222, 248, 255, 216, 213, 128, 128, 128, 128, 128 },
      { 168, 175, 246, 252, 235, 205, 255, 255, 128, 128, 128 },
      { 47, 116, 215, 255, 211, 212, 255, 255, 128, 128, 128 }
    },
    { { 1, 121, 236, 253, 212, 214, 255, 255, 128, 128, 128 },
      { 141, 84, 213, 252, 201, 202, 255, 219, 128, 128, 128 },
      { 42, 80, 160, 240, 162, 185, 255, 205, 128, 128, 128 }
    },
    { { 1, 1, 255, 128, 128, 128, 128, 128, 128, 128, 128 },
      { 244, 1, 255, 128, 128, 128, 128, 128, 128, 128, 128 },
      { 238, 1, 255, 128, 128, 128, 128, 128, 128, 128, 128 }
    }
  }
};

// Paragraph 11.5
static const uint8_t kBModesProba[NUM_BMODES][NUM_BMODES][NUM_BMODES - 1] = {
  { { 231, 120, 48, 89, 115, 113, 120, 152, 112 },
    { 152, 179, 64, 126, 170, 118, 46, 70, 95 },
    { 175, 69, 143, 80, 85, 82, 72, 155, 103 },
    { 56, 58, 10, 171, 218, 189, 17, 13, 152 },
    { 114, 26, 17, 163, 44, 195, 21, 10, 173 },
    { 121, 24, 80, 195, 26, 62, 44, 64, 85 },
    { 144, 71, 10, 38, 171, 213, 144, 34, 26 },
    { 170, 46, 55, 19, 136, 160, 33, 206, 71 },
    { 63, 20, 8, 114, 114, 208, 12, 9, 226 },
    { 81, 40, 11, 96, 182, 84, 29, 16, 36 } },
  { { 134, 183, 89, 137, 98, 101, 106, 165, 148 },
    { 72, 187, 100, 130, 157, 111, 32, 75, 80 },
    { 66, 102, 167, 99, 74, 62, 40, 234, 128 },
    { 41, 53, 9, 178, 241, 141, 26, 8, 107 },
    { 74, 43, 26, 146, 73, 166, 49, 23, 157 },
    { 65, 38, 105, 160, 51, 52, 31, 115, 128 },
    { 104, 79, 12, 27, 217, 255, 87, 17, 7 },
    { 87, 68, 71, 44, 114, 51, 15, 186, 23 },
    { 47, 41, 14, 110, 182, 183, 21, 17, 194 },
    { 66, 45, 25, 102, 197, 189, 23, 18, 22 } },
  { { 88, 88, 147, 150, 42, 46, 45, 196, 205 },
    { 43, 97, 183, 117, 85, 38, 35, 179, 61 },
    { 39, 53, 200, 87, 26, 21, 43, 232, 171 },
    { 56, 34, 51, 104, 114, 102, 29, 93, 77 },
    { 39, 28, 85, 171, 58, 165, 90, 98, 64 },
    { 34, 22, 116, 206, 23, 34, 43, 166, 73 },
    { 107, 54, 32, 26, 51, 1, 81, 43, 31 },
    { 68, 25, 106, 22, 64, 171, 36, 225, 114 },
    { 34, 19, 21, 102, 132, 188, 16, 76, 124 },
    { 62, 18, 78, 95, 85, 57, 50, 48, 51 } },
  { { 193, 101, 35, 159, 215, 111, 89, 46, 111 },
    { 60, 148, 31, 172, 219, 228, 21, 18, 111 },
    { 112, 113, 77, 85, 179, 255, 38, 120, 114 },
    { 40, 42, 1, 196, 245, 209, 10, 25, 109 },
    { 88, 43, 29, 140, 166, 213, 37, 43, 154 },
    { 61, 63, 30, 155, 67, 45, 68, 1, 209 },
    { 100, 80, 8, 43, 154, 1, 51, 26, 71 },
    { 142, 78, 78, 16, 255, 128, 34, 197, 171 },
    { 41, 40, 5, 102, 211, 183, 4, 1, 221 },
    { 51, 50, 17, 168, 209, 192, 23, 25, 82 } },
  { { 138, 31, 36, 171, 27, 166, 38, 44, 229 },
    { 67, 87, 58, 169, 82, 115, 26, 59, 179 },
    { 63, 59, 90, 180, 59, 166, 93, 73, 154 },
    { 40, 40, 21, 116, 143, 209, 34, 39, 175 },
    { 47, 15, 16, 183, 34, 223, 49, 45, 183 },
    { 46, 17, 33, 183, 6, 98, 15, 32, 183 },
    { 57, 46, 22, 24, 128, 1, 54, 17, 37 },
    { 65, 32, 73, 115, 28, 128, 23, 128, 205 },
    { 40, 3, 9, 115, 51, 192, 18, 6, 223 },
    { 87, 37, 9, 115, 59, 77, 64, 21, 47 } },
  { { 104, 55, 44, 218, 9, 54, 53, 130, 226 },
    { 64, 90, 70, 205, 40, 41, 23, 26, 57 },
    { 54, 57, 112, 184, 5, 41, 38, 166, 213 },
    { 30, 34, 26, 133, 152, 116, 10, 32, 134 },
    { 39, 19, 53, 221, 26, 114, 32, 73, 255 },
    { 31, 9, 65, 234, 2, 15, 1, 118, 73 },
    { 75, 32, 12, 51, 192, 255, 160, 43, 51 },
    { 88, 31, 35, 67, 102, 85, 55, 186, 85 },
    { 56, 21, 23, 111, 59, 205, 45, 37, 192 },
    { 55, 38, 70, 124, 73, 102, 1, 34, 98 } },
  { { 125, 98, 42, 88, 104, 85, 117, 175, 82 },
    { 95, 84, 53, 89, 128, 100, 113, 101, 45 },
    { 75, 79, 123, 47, 51, 128, 81, 171, 1 },
    { 57, 17, 5, 71, 102, 57, 53, 41, 49 },
    { 38, 33, 13, 121, 57, 73, 26, 1, 85 },
    { 41, 10, 67, 138, 77, 110, 90, 47, 114 },
    { 115, 21, 2, 10, 102, 255, 166, 23, 6 },
    { 101, 29, 16, 10, 85, 128, 101, 196, 26 },
    { 57, 18, 10, 102, 102, 213, 34, 20, 43 },
    { 117, 20, 15, 36, 163, 128, 68, 1, 26 } },
  { { 102, 61, 71, 37, 34, 53, 31, 243, 192 },
    { 69, 60, 71, 38, 73, 119, 28, 222, 37 },
    { 68, 45, 128, 34, 1, 47, 11, 245, 171 },
    { 62, 17, 19, 70, 146, 85, 55, 62, 70 },
    { 37, 43, 37, 154, 100, 163, 85, 160, 1 },
    { 63, 9, 92, 136, 28, 64, 32, 201, 85 },
    { 75, 15, 9, 9, 64, 255, 184, 119, 16 },
    { 86, 6, 28, 5, 64, 255, 25, 248, 1 },
    { 56, 8, 17, 132, 137, 255, 55, 116, 128 },
    { 58, 15, 20, 82, 135, 57, 26, 121, 40 } },
  { { 164, 50, 31, 137, 154, 133, 25, 35, 218 },
    { 51, 103, 44, 131, 131, 123, 31, 6, 158 },
    { 86, 40, 64, 135, 148, 224, 45, 183, 128 },
    { 22, 26, 17, 131, 240, 154, 14, 1, 209 },
    { 45, 16, 21, 91, 64, 222, 7, 1, 197 },
    { 56, 21, 39, 155, 60, 138, 23, 102, 213 },
    { 83, 12, 13, 54, 192, 255, 68, 47, 28 },
    { 85, 26, 85, 85, 128, 128, 32, 146, 171 },
    { 18, 11, 7, 63, 144, 171, 4, 4, 246 },
    { 35, 27, 10, 146, 174, 171, 12, 26, 128 } },
  { { 190, 80, 35, 99, 180, 80, 126, 54, 45 },
    { 85, 126, 47, 87, 176, 51, 41, 20, 32 },
    { 101, 75, 128, 139, 118, 146, 116, 128, 85 },
    { 56, 41, 15, 176, 236, 85, 37, 9, 62 },
    { 71, 30, 17, 119, 118, 255, 17, 18, 138 },
    { 101, 38, 60, 138, 55, 70, 43, 26, 142 },
    { 146, 36, 19, 30, 171, 255, 97, 27, 20 },
    { 138, 45, 61, 62, 219, 1, 81, 188, 64 },
    { 32, 41, 20, 117, 151, 142, 20, 21, 163 },
    { 112, 19, 12, 61, 195, 128, 48, 4, 24 } }
};

void VP8ResetProba(VP8Proba* const proba) {
  memset(proba->segments_, 255u, sizeof(proba->segments_));
<<<<<<< HEAD
  memcpy(proba->coeffs_, CoeffsProba0, sizeof(CoeffsProba0));
#ifndef ONLY_KEYFRAME_CODE
  memcpy(proba->mv_, kMVProba0, sizeof(kMVProba0));
  memcpy(proba->ymode_, kYModeProbaInter0, sizeof(kYModeProbaInter0));
  memcpy(proba->uvmode_, kUVModeProbaInter0, sizeof(kUVModeProbaInter0));
#endif
}

void VP8ParseIntraMode(VP8BitReader* const br,  VP8Decoder* const dec) {
  uint8_t* const top = dec->intra_t_ + 4 * dec->mb_x_;
  uint8_t* const left = dec->intra_l_;
  // Hardcoded 16x16 intra-mode decision tree.
  dec->is_i4x4_ = !VP8GetBit(br, 145);   // decide for B_PRED first
  if (!dec->is_i4x4_) {
=======
  // proba->bands_[][] is initialized later
}

static void ParseIntraMode(VP8BitReader* const br,
                           VP8Decoder* const dec, int mb_x) {
  uint8_t* const top = dec->intra_t_ + 4 * mb_x;
  uint8_t* const left = dec->intra_l_;
  VP8MBData* const block = dec->mb_data_ + mb_x;

  // Note: we don't save segment map (yet), as we don't expect
  // to decode more than 1 keyframe.
  if (dec->segment_hdr_.update_map_) {
    // Hardcoded tree parsing
    block->segment_ = !VP8GetBit(br, dec->proba_.segments_[0])
                    ? VP8GetBit(br, dec->proba_.segments_[1])
                    : 2 + VP8GetBit(br, dec->proba_.segments_[2]);
  } else {
    block->segment_ = 0;  // default for intra
  }
  if (dec->use_skip_proba_) block->skip_ = VP8GetBit(br, dec->skip_p_);

  block->is_i4x4_ = !VP8GetBit(br, 145);   // decide for B_PRED first
  if (!block->is_i4x4_) {
    // Hardcoded 16x16 intra-mode decision tree.
>>>>>>> 80b8099f
    const int ymode =
        VP8GetBit(br, 156) ? (VP8GetBit(br, 128) ? TM_PRED : H_PRED)
                           : (VP8GetBit(br, 163) ? V_PRED : DC_PRED);
    dec->imodes_[0] = ymode;
    memset(top, ymode, 4 * sizeof(top[0]));
    memset(left, ymode, 4 * sizeof(left[0]));
  } else {
    uint8_t* modes = dec->imodes_;
    int y;
    for (y = 0; y < 4; ++y) {
      int ymode = left[y];
      int x;
      for (x = 0; x < 4; ++x) {
        const uint8_t* const prob = kBModesProba[top[x]][ymode];
#ifdef USE_GENERIC_TREE
        // Generic tree-parsing
        int i = 0;
        do {
          i = kYModesIntra4[2 * i + VP8GetBit(br, prob[i])];
        } while (i > 0);
        ymode = -i;
#else
        // Hardcoded tree parsing
        ymode = !VP8GetBit(br, prob[0]) ? B_DC_PRED :
                  !VP8GetBit(br, prob[1]) ? B_TM_PRED :
                    !VP8GetBit(br, prob[2]) ? B_VE_PRED :
                      !VP8GetBit(br, prob[3]) ?
                        (!VP8GetBit(br, prob[4]) ? B_HE_PRED :
                          (!VP8GetBit(br, prob[5]) ? B_RD_PRED : B_VR_PRED)) :
                        (!VP8GetBit(br, prob[6]) ? B_LD_PRED :
                          (!VP8GetBit(br, prob[7]) ? B_VL_PRED :
                            (!VP8GetBit(br, prob[8]) ? B_HD_PRED : B_HU_PRED)));
#endif    // USE_GENERIC_TREE
        top[x] = ymode;
        *modes++ = ymode;
      }
      left[y] = ymode;
    }
  }
  // Hardcoded UVMode decision tree
  dec->uvmode_ = !VP8GetBit(br, 142) ? DC_PRED
               : !VP8GetBit(br, 114) ? V_PRED
               : VP8GetBit(br, 183) ? TM_PRED : H_PRED;
}

int VP8ParseIntraModeRow(VP8BitReader* const br, VP8Decoder* const dec) {
  int mb_x;
  for (mb_x = 0; mb_x < dec->mb_w_; ++mb_x) {
    ParseIntraMode(br, dec, mb_x);
  }
  return !dec->br_.eof_;
}

//------------------------------------------------------------------------------
// Paragraph 13

static const uint8_t
    CoeffsUpdateProba[NUM_TYPES][NUM_BANDS][NUM_CTX][NUM_PROBAS] = {
  { { { 255, 255, 255, 255, 255, 255, 255, 255, 255, 255, 255 },
      { 255, 255, 255, 255, 255, 255, 255, 255, 255, 255, 255 },
      { 255, 255, 255, 255, 255, 255, 255, 255, 255, 255, 255 }
    },
    { { 176, 246, 255, 255, 255, 255, 255, 255, 255, 255, 255 },
      { 223, 241, 252, 255, 255, 255, 255, 255, 255, 255, 255 },
      { 249, 253, 253, 255, 255, 255, 255, 255, 255, 255, 255 }
    },
    { { 255, 244, 252, 255, 255, 255, 255, 255, 255, 255, 255 },
      { 234, 254, 254, 255, 255, 255, 255, 255, 255, 255, 255 },
      { 253, 255, 255, 255, 255, 255, 255, 255, 255, 255, 255 }
    },
    { { 255, 246, 254, 255, 255, 255, 255, 255, 255, 255, 255 },
      { 239, 253, 254, 255, 255, 255, 255, 255, 255, 255, 255 },
      { 254, 255, 254, 255, 255, 255, 255, 255, 255, 255, 255 }
    },
    { { 255, 248, 254, 255, 255, 255, 255, 255, 255, 255, 255 },
      { 251, 255, 254, 255, 255, 255, 255, 255, 255, 255, 255 },
      { 255, 255, 255, 255, 255, 255, 255, 255, 255, 255, 255 }
    },
    { { 255, 253, 254, 255, 255, 255, 255, 255, 255, 255, 255 },
      { 251, 254, 254, 255, 255, 255, 255, 255, 255, 255, 255 },
      { 254, 255, 254, 255, 255, 255, 255, 255, 255, 255, 255 }
    },
    { { 255, 254, 253, 255, 254, 255, 255, 255, 255, 255, 255 },
      { 250, 255, 254, 255, 254, 255, 255, 255, 255, 255, 255 },
      { 254, 255, 255, 255, 255, 255, 255, 255, 255, 255, 255 }
    },
    { { 255, 255, 255, 255, 255, 255, 255, 255, 255, 255, 255 },
      { 255, 255, 255, 255, 255, 255, 255, 255, 255, 255, 255 },
      { 255, 255, 255, 255, 255, 255, 255, 255, 255, 255, 255 }
    }
  },
  { { { 217, 255, 255, 255, 255, 255, 255, 255, 255, 255, 255 },
      { 225, 252, 241, 253, 255, 255, 254, 255, 255, 255, 255 },
      { 234, 250, 241, 250, 253, 255, 253, 254, 255, 255, 255 }
    },
    { { 255, 254, 255, 255, 255, 255, 255, 255, 255, 255, 255 },
      { 223, 254, 254, 255, 255, 255, 255, 255, 255, 255, 255 },
      { 238, 253, 254, 254, 255, 255, 255, 255, 255, 255, 255 }
    },
    { { 255, 248, 254, 255, 255, 255, 255, 255, 255, 255, 255 },
      { 249, 254, 255, 255, 255, 255, 255, 255, 255, 255, 255 },
      { 255, 255, 255, 255, 255, 255, 255, 255, 255, 255, 255 }
    },
    { { 255, 253, 255, 255, 255, 255, 255, 255, 255, 255, 255 },
      { 247, 254, 255, 255, 255, 255, 255, 255, 255, 255, 255 },
      { 255, 255, 255, 255, 255, 255, 255, 255, 255, 255, 255 }
    },
    { { 255, 253, 254, 255, 255, 255, 255, 255, 255, 255, 255 },
      { 252, 255, 255, 255, 255, 255, 255, 255, 255, 255, 255 },
      { 255, 255, 255, 255, 255, 255, 255, 255, 255, 255, 255 }
    },
    { { 255, 254, 254, 255, 255, 255, 255, 255, 255, 255, 255 },
      { 253, 255, 255, 255, 255, 255, 255, 255, 255, 255, 255 },
      { 255, 255, 255, 255, 255, 255, 255, 255, 255, 255, 255 }
    },
    { { 255, 254, 253, 255, 255, 255, 255, 255, 255, 255, 255 },
      { 250, 255, 255, 255, 255, 255, 255, 255, 255, 255, 255 },
      { 254, 255, 255, 255, 255, 255, 255, 255, 255, 255, 255 }
    },
    { { 255, 255, 255, 255, 255, 255, 255, 255, 255, 255, 255 },
      { 255, 255, 255, 255, 255, 255, 255, 255, 255, 255, 255 },
      { 255, 255, 255, 255, 255, 255, 255, 255, 255, 255, 255 }
    }
  },
  { { { 186, 251, 250, 255, 255, 255, 255, 255, 255, 255, 255 },
      { 234, 251, 244, 254, 255, 255, 255, 255, 255, 255, 255 },
      { 251, 251, 243, 253, 254, 255, 254, 255, 255, 255, 255 }
    },
    { { 255, 253, 254, 255, 255, 255, 255, 255, 255, 255, 255 },
      { 236, 253, 254, 255, 255, 255, 255, 255, 255, 255, 255 },
      { 251, 253, 253, 254, 254, 255, 255, 255, 255, 255, 255 }
    },
    { { 255, 254, 254, 255, 255, 255, 255, 255, 255, 255, 255 },
      { 254, 254, 254, 255, 255, 255, 255, 255, 255, 255, 255 },
      { 255, 255, 255, 255, 255, 255, 255, 255, 255, 255, 255 }
    },
    { { 255, 254, 255, 255, 255, 255, 255, 255, 255, 255, 255 },
      { 254, 254, 255, 255, 255, 255, 255, 255, 255, 255, 255 },
      { 254, 255, 255, 255, 255, 255, 255, 255, 255, 255, 255 }
    },
    { { 255, 255, 255, 255, 255, 255, 255, 255, 255, 255, 255 },
      { 254, 255, 255, 255, 255, 255, 255, 255, 255, 255, 255 },
      { 255, 255, 255, 255, 255, 255, 255, 255, 255, 255, 255 }
    },
    { { 255, 255, 255, 255, 255, 255, 255, 255, 255, 255, 255 },
      { 255, 255, 255, 255, 255, 255, 255, 255, 255, 255, 255 },
      { 255, 255, 255, 255, 255, 255, 255, 255, 255, 255, 255 }
    },
    { { 255, 255, 255, 255, 255, 255, 255, 255, 255, 255, 255 },
      { 255, 255, 255, 255, 255, 255, 255, 255, 255, 255, 255 },
      { 255, 255, 255, 255, 255, 255, 255, 255, 255, 255, 255 }
    },
    { { 255, 255, 255, 255, 255, 255, 255, 255, 255, 255, 255 },
      { 255, 255, 255, 255, 255, 255, 255, 255, 255, 255, 255 },
      { 255, 255, 255, 255, 255, 255, 255, 255, 255, 255, 255 }
    }
  },
  { { { 248, 255, 255, 255, 255, 255, 255, 255, 255, 255, 255 },
      { 250, 254, 252, 254, 255, 255, 255, 255, 255, 255, 255 },
      { 248, 254, 249, 253, 255, 255, 255, 255, 255, 255, 255 }
    },
    { { 255, 253, 253, 255, 255, 255, 255, 255, 255, 255, 255 },
      { 246, 253, 253, 255, 255, 255, 255, 255, 255, 255, 255 },
      { 252, 254, 251, 254, 254, 255, 255, 255, 255, 255, 255 }
    },
    { { 255, 254, 252, 255, 255, 255, 255, 255, 255, 255, 255 },
      { 248, 254, 253, 255, 255, 255, 255, 255, 255, 255, 255 },
      { 253, 255, 254, 254, 255, 255, 255, 255, 255, 255, 255 }
    },
    { { 255, 251, 254, 255, 255, 255, 255, 255, 255, 255, 255 },
      { 245, 251, 254, 255, 255, 255, 255, 255, 255, 255, 255 },
      { 253, 253, 254, 255, 255, 255, 255, 255, 255, 255, 255 }
    },
    { { 255, 251, 253, 255, 255, 255, 255, 255, 255, 255, 255 },
      { 252, 253, 254, 255, 255, 255, 255, 255, 255, 255, 255 },
      { 255, 254, 255, 255, 255, 255, 255, 255, 255, 255, 255 }
    },
    { { 255, 252, 255, 255, 255, 255, 255, 255, 255, 255, 255 },
      { 249, 255, 254, 255, 255, 255, 255, 255, 255, 255, 255 },
      { 255, 255, 254, 255, 255, 255, 255, 255, 255, 255, 255 }
    },
    { { 255, 255, 253, 255, 255, 255, 255, 255, 255, 255, 255 },
      { 250, 255, 255, 255, 255, 255, 255, 255, 255, 255, 255 },
      { 255, 255, 255, 255, 255, 255, 255, 255, 255, 255, 255 }
    },
    { { 255, 255, 255, 255, 255, 255, 255, 255, 255, 255, 255 },
      { 254, 255, 255, 255, 255, 255, 255, 255, 255, 255, 255 },
      { 255, 255, 255, 255, 255, 255, 255, 255, 255, 255, 255 }
    }
  }
};

// Paragraph 9.9
void VP8ParseProba(VP8BitReader* const br, VP8Decoder* const dec) {
  VP8Proba* const proba = &dec->proba_;
  int t, b, c, p;
  for (t = 0; t < NUM_TYPES; ++t) {
    for (b = 0; b < NUM_BANDS; ++b) {
      for (c = 0; c < NUM_CTX; ++c) {
        for (p = 0; p < NUM_PROBAS; ++p) {
          if (VP8GetBit(br, CoeffsUpdateProba[t][b][c][p])) {
            proba->coeffs_[t][b][c][p] = VP8GetValue(br, 8);
          }
        }
      }
    }
  }
  dec->use_skip_proba_ = VP8Get(br);
  if (dec->use_skip_proba_) {
    dec->skip_p_ = VP8GetValue(br, 8);
  }
}
<|MERGE_RESOLUTION|>--- conflicted
+++ resolved
@@ -36,7 +36,6 @@
 // Paragraph 13.5
 static const uint8_t
   CoeffsProba0[NUM_TYPES][NUM_BANDS][NUM_CTX][NUM_PROBAS] = {
-  // genereated using vp8_default_coef_probs() in entropy.c:129
   { { { 128, 128, 128, 128, 128, 128, 128, 128, 128, 128, 128 },
       { 128, 128, 128, 128, 128, 128, 128, 128, 128, 128, 128 },
       { 128, 128, 128, 128, 128, 128, 128, 128, 128, 128, 128 }
@@ -277,22 +276,6 @@
 
 void VP8ResetProba(VP8Proba* const proba) {
   memset(proba->segments_, 255u, sizeof(proba->segments_));
-<<<<<<< HEAD
-  memcpy(proba->coeffs_, CoeffsProba0, sizeof(CoeffsProba0));
-#ifndef ONLY_KEYFRAME_CODE
-  memcpy(proba->mv_, kMVProba0, sizeof(kMVProba0));
-  memcpy(proba->ymode_, kYModeProbaInter0, sizeof(kYModeProbaInter0));
-  memcpy(proba->uvmode_, kUVModeProbaInter0, sizeof(kUVModeProbaInter0));
-#endif
-}
-
-void VP8ParseIntraMode(VP8BitReader* const br,  VP8Decoder* const dec) {
-  uint8_t* const top = dec->intra_t_ + 4 * dec->mb_x_;
-  uint8_t* const left = dec->intra_l_;
-  // Hardcoded 16x16 intra-mode decision tree.
-  dec->is_i4x4_ = !VP8GetBit(br, 145);   // decide for B_PRED first
-  if (!dec->is_i4x4_) {
-=======
   // proba->bands_[][] is initialized later
 }
 
@@ -317,15 +300,14 @@
   block->is_i4x4_ = !VP8GetBit(br, 145);   // decide for B_PRED first
   if (!block->is_i4x4_) {
     // Hardcoded 16x16 intra-mode decision tree.
->>>>>>> 80b8099f
     const int ymode =
         VP8GetBit(br, 156) ? (VP8GetBit(br, 128) ? TM_PRED : H_PRED)
                            : (VP8GetBit(br, 163) ? V_PRED : DC_PRED);
-    dec->imodes_[0] = ymode;
-    memset(top, ymode, 4 * sizeof(top[0]));
-    memset(left, ymode, 4 * sizeof(left[0]));
+    block->imodes_[0] = ymode;
+    memset(top, ymode, 4 * sizeof(*top));
+    memset(left, ymode, 4 * sizeof(*left));
   } else {
-    uint8_t* modes = dec->imodes_;
+    uint8_t* modes = block->imodes_;
     int y;
     for (y = 0; y < 4; ++y) {
       int ymode = left[y];
@@ -334,10 +316,10 @@
         const uint8_t* const prob = kBModesProba[top[x]][ymode];
 #ifdef USE_GENERIC_TREE
         // Generic tree-parsing
-        int i = 0;
-        do {
+        int i = kYModesIntra4[VP8GetBit(br, prob[0])];
+        while (i > 0) {
           i = kYModesIntra4[2 * i + VP8GetBit(br, prob[i])];
-        } while (i > 0);
+        }
         ymode = -i;
 #else
         // Hardcoded tree parsing
@@ -352,15 +334,16 @@
                             (!VP8GetBit(br, prob[8]) ? B_HD_PRED : B_HU_PRED)));
 #endif    // USE_GENERIC_TREE
         top[x] = ymode;
-        *modes++ = ymode;
       }
+      memcpy(modes, top, 4 * sizeof(*top));
+      modes += 4;
       left[y] = ymode;
     }
   }
   // Hardcoded UVMode decision tree
-  dec->uvmode_ = !VP8GetBit(br, 142) ? DC_PRED
-               : !VP8GetBit(br, 114) ? V_PRED
-               : VP8GetBit(br, 183) ? TM_PRED : H_PRED;
+  block->uvmode_ = !VP8GetBit(br, 142) ? DC_PRED
+                 : !VP8GetBit(br, 114) ? V_PRED
+                 : VP8GetBit(br, 183) ? TM_PRED : H_PRED;
 }
 
 int VP8ParseIntraModeRow(VP8BitReader* const br, VP8Decoder* const dec) {
@@ -518,9 +501,9 @@
     for (b = 0; b < NUM_BANDS; ++b) {
       for (c = 0; c < NUM_CTX; ++c) {
         for (p = 0; p < NUM_PROBAS; ++p) {
-          if (VP8GetBit(br, CoeffsUpdateProba[t][b][c][p])) {
-            proba->coeffs_[t][b][c][p] = VP8GetValue(br, 8);
-          }
+          const int v = VP8GetBit(br, CoeffsUpdateProba[t][b][c][p]) ?
+                        VP8GetValue(br, 8) : CoeffsProba0[t][b][c][p];
+          proba->bands_[t][b].probas_[c][p] = v;
         }
       }
     }
