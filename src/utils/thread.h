--- conflicted
+++ resolved
@@ -24,29 +24,6 @@
 extern "C" {
 #endif
 
-<<<<<<< HEAD
-#if WEBP_USE_THREAD
-
-#if defined(_WIN32)
-
-#include <windows.h>
-typedef HANDLE pthread_t;
-typedef CRITICAL_SECTION pthread_mutex_t;
-typedef struct {
-  HANDLE waiting_sem_;
-  HANDLE received_sem_;
-  HANDLE signal_event_;
-} pthread_cond_t;
-
-#else
-
-#include <pthread.h>
-
-#endif    /* _WIN32 */
-#endif    /* WEBP_USE_THREAD */
-
-=======
->>>>>>> 80b8099f
 // State of the worker thread object
 typedef enum {
   NOT_OK = 0,   // object is unusable
@@ -63,15 +40,7 @@
 
 // Synchronization object used to launch job in the worker thread
 typedef struct {
-<<<<<<< HEAD
-#if WEBP_USE_THREAD
-  pthread_mutex_t mutex_;
-  pthread_cond_t  condition_;
-  pthread_t       thread_;
-#endif
-=======
   WebPWorkerImpl* impl_;
->>>>>>> 80b8099f
   WebPWorkerStatus status_;
   WebPWorkerHook hook;    // hook to call
   void* data1;            // first argument passed to 'hook'
@@ -79,23 +48,6 @@
   int had_error;          // return value of the last call to 'hook'
 } WebPWorker;
 
-<<<<<<< HEAD
-// Must be called first, before any other method.
-void WebPWorkerInit(WebPWorker* const worker);
-// Must be called to initialize the object and spawn the thread. Re-entrant.
-// Will potentially launch the thread. Returns false in case of error.
-int WebPWorkerReset(WebPWorker* const worker);
-// Makes sure the previous work is finished. Returns true if worker->had_error
-// was not set and no error condition was triggered by the working thread.
-int WebPWorkerSync(WebPWorker* const worker);
-// Triggers the thread to call hook() with data1 and data2 argument. These
-// hook/data1/data2 can be changed at any time before calling this function,
-// but not be changed afterward until the next call to WebPWorkerSync().
-void WebPWorkerLaunch(WebPWorker* const worker);
-// Kill the thread and terminate the object. To use the object again, one
-// must call WebPWorkerReset() again.
-void WebPWorkerEnd(WebPWorker* const worker);
-=======
 // The interface for all thread-worker related functions. All these functions
 // must be implemented.
 typedef struct {
@@ -131,7 +83,6 @@
 
 // Retrieve the currently set thread worker interface.
 WEBP_EXTERN(const WebPWorkerInterface*) WebPGetWorkerInterface(void);
->>>>>>> 80b8099f
 
 //------------------------------------------------------------------------------
 
