// Copyright 2010 Google Inc. All Rights Reserved.
//
// Use of this source code is governed by a BSD-style license
// that can be found in the COPYING file in the root of the source
// tree. An additional intellectual property rights grant can be found
// in the file PATENTS. All contributing project authors may
// be found in the AUTHORS file in the root of the source tree.
// -----------------------------------------------------------------------------
//
// Boolean decoder
//
// Author: Skal (pascal.massimino@gmail.com)
//         Vikas Arora (vikaas.arora@gmail.com)

#ifndef WEBP_UTILS_BIT_READER_H_
#define WEBP_UTILS_BIT_READER_H_

#include <assert.h>
#ifdef _MSC_VER
#include <stdlib.h>  // _byteswap_ulong
#endif
#include <string.h>  // For memcpy
#include "webp/types.h"

#ifdef __cplusplus
extern "C" {
#endif

// The Boolean decoder needs to maintain infinite precision on the value_ field.
// However, since range_ is only 8bit, we only need an active window of 8 bits
// for value_. Left bits (MSB) gets zeroed and shifted away when value_ falls
// below 128, range_ is updated, and fresh bits read from the bitstream are
// brought in as LSB. To avoid reading the fresh bits one by one (slow), we
// cache BITS of them ahead. The total of (BITS + 8) bits must fit into a
// natural register (with type bit_t). To fetch BITS bits from bitstream we
// use a type lbit_t.
//
<<<<<<< HEAD
//  Example, for BITS=16: here is the content of value_ for both strategies:
//
//          !USE_RIGHT_JUSTIFY            ||        USE_RIGHT_JUSTIFY
//                                        ||
//   <- 8b -><- 8b -><- BITS bits  ->     ||  <- 8b+3b -><- 8b -><- 13 bits ->
//   [unused][value_][cached bits][0]     ||  [unused...][value_][cached bits]
//  [........00vvvvvvBBBBBBBBBBBBB000]LSB || [...........00vvvvvvBBBBBBBBBBBBB]
//                                        ||
// After calling VP8Shift(), where we need to shift away two zeros:
//  [........vvvvvvvvBBBBBBBBBBB00000]LSB || [.............vvvvvvvvBBBBBBBBBBB]
//                                        ||
// Just before we need to call VP8LoadNewBytes(), the situation is:
//  [........vvvvvv000000000000000000]LSB || [..........................vvvvvv]
//                                        ||
// And just after calling VP8LoadNewBytes():
//  [........vvvvvvvvBBBBBBBBBBBBBBBB]LSB || [........vvvvvvvvBBBBBBBBBBBBBBBB]
//
// -> we're back to height active 'value_' bits (marked 'v') and BITS cached
// bits (marked 'B')
//
// The right-justify strategy tends to use less shifts and is often faster.

//------------------------------------------------------------------------------
=======
>>>>>>> 80b8099f
// BITS can be any multiple of 8 from 8 to 56 (inclusive).
// Pick values that fit natural register size.

#if defined(__i386__) || defined(_M_IX86)      // x86 32bit
#define BITS 24
#elif defined(__x86_64__) || defined(_M_X64)   // x86 64bit
#define BITS 56
#elif defined(__arm__) || defined(_M_ARM)      // ARM
#define BITS 24
#elif defined(__mips__)                        // MIPS
#define BITS 24
#else                                          // reasonable default
#define BITS 24  // TODO(skal): test aarch64 and find the proper BITS value.
#endif

//------------------------------------------------------------------------------
// Derived types and constants:
//   bit_t = natural register type for storing 'value_' (which is BITS+8 bits)
//   range_t = register for 'range_' (which is 8bits only)

#if (BITS > 24)
typedef uint64_t bit_t;
#else
typedef uint32_t bit_t;
#endif

typedef uint32_t range_t;

//------------------------------------------------------------------------------
// Bitreader

typedef struct VP8BitReader VP8BitReader;
struct VP8BitReader {
  // boolean decoder  (keep the field ordering as is!)
  bit_t value_;               // current value
  range_t range_;             // current range minus 1. In [127, 254] interval.
  int bits_;                  // number of valid bits left
  // read buffer
  const uint8_t* buf_;        // next byte to be read
  const uint8_t* buf_end_;    // end of read buffer
  int eof_;                   // true if input is exhausted
};

// Initialize the bit reader and the boolean decoder.
void VP8InitBitReader(VP8BitReader* const br,
                      const uint8_t* const start, const uint8_t* const end);

// Update internal pointers to displace the byte buffer by the
// relative offset 'offset'.
void VP8RemapBitReader(VP8BitReader* const br, ptrdiff_t offset);

// return the next value made of 'num_bits' bits
uint32_t VP8GetValue(VP8BitReader* const br, int num_bits);
static WEBP_INLINE uint32_t VP8Get(VP8BitReader* const br) {
  return VP8GetValue(br, 1);
}

// return the next value with sign-extension.
int32_t VP8GetSignedValue(VP8BitReader* const br, int num_bits);

<<<<<<< HEAD
// Read a bit with proba 'prob'. Speed-critical function!
extern const uint8_t kVP8Log2Range[128];
extern const range_t kVP8NewRange[128];

void VP8LoadFinalBytes(VP8BitReader* const br);    // special case for the tail

static WEBP_INLINE void VP8LoadNewBytes(VP8BitReader* const br) {
  assert(br != NULL && br->buf_ != NULL);
  // Read 'BITS' bits at a time if possible.
  if (br->buf_ + sizeof(lbit_t) <= br->buf_end_) {
    // convert memory type to register type (with some zero'ing!)
    bit_t bits;
    lbit_t in_bits = *(lbit_t*)br->buf_;
    br->buf_ += (BITS) >> 3;
#if !defined(__BIG_ENDIAN__)
#if (BITS > 32)
// gcc 4.3 has builtin functions for swap32/swap64
#if defined(__GNUC__) && \
           (__GNUC__ > 4 || (__GNUC__ == 4 && __GNUC_MINOR__ >= 3))
    bits = (bit_t)__builtin_bswap64(in_bits);
#elif defined(_MSC_VER)
    bits = (bit_t)_byteswap_uint64(in_bits);
#elif defined(__x86_64__)
    __asm__ volatile("bswapq %0" : "=r"(bits) : "0"(in_bits));
#else  // generic code for swapping 64-bit values (suggested by bdb@)
    bits = (bit_t)in_bits;
    bits = ((bits & 0xffffffff00000000ull) >> 32) |
           ((bits & 0x00000000ffffffffull) << 32);
    bits = ((bits & 0xffff0000ffff0000ull) >> 16) |
           ((bits & 0x0000ffff0000ffffull) << 16);
    bits = ((bits & 0xff00ff00ff00ff00ull) >> 8) |
           ((bits & 0x00ff00ff00ff00ffull) << 8);
#endif
    bits >>= 64 - BITS;
#elif (BITS >= 24)
#if defined(__i386__) || defined(__x86_64__)
    __asm__ volatile("bswap %k0" : "=r"(in_bits) : "0"(in_bits));
    bits = (bit_t)in_bits;   // 24b/32b -> 32b/64b zero-extension
#elif defined(_MSC_VER)
    bits = (bit_t)_byteswap_ulong(in_bits);
#else
    bits = (bit_t)(in_bits >> 24) | ((in_bits >> 8) & 0xff00)
         | ((in_bits << 8) & 0xff0000)  | (in_bits << 24);
#endif  // x86
    bits >>= (32 - BITS);
#elif (BITS == 16)
    // gcc will recognize a 'rorw $8, ...' here:
    bits = (bit_t)(in_bits >> 8) | ((in_bits & 0xff) << 8);
#else   // BITS == 8
    bits = (bit_t)in_bits;
#endif
#else    // BIG_ENDIAN
    bits = (bit_t)in_bits;
    if (BITS != 8 * sizeof(bit_t)) bits >>= (8 * sizeof(bit_t) - BITS);
#endif
#ifndef USE_RIGHT_JUSTIFY
    br->value_ |= bits << (-br->bits_);
#else
    br->value_ = bits | (br->value_ << (BITS));
#endif
    br->bits_ += (BITS);
  } else {
    VP8LoadFinalBytes(br);    // no need to be inlined
  }
}

static WEBP_INLINE int VP8BitUpdate(VP8BitReader* const br, range_t split) {
  if (br->bits_ < 0) {  // Make sure we have a least BITS bits in 'value_'
    VP8LoadNewBytes(br);
  }
#ifndef USE_RIGHT_JUSTIFY
  split |= (MASK);
  if (br->value_ > split) {
    br->range_ -= split + 1;
    br->value_ -= split + 1;
    return 1;
  } else {
    br->range_ = split;
    return 0;
  }
#else
  {
    const int pos = br->bits_;
    const range_t value = (range_t)(br->value_ >> pos);
    if (value > split) {
      br->range_ -= split + 1;
      br->value_ -= (bit_t)(split + 1) << pos;
      return 1;
    } else {
      br->range_ = split;
      return 0;
    }
  }
#endif
}

static WEBP_INLINE void VP8Shift(VP8BitReader* const br) {
#ifndef USE_RIGHT_JUSTIFY
  // range_ is in [0..127] interval here.
  const bit_t idx = br->range_ >> (BITS);
  const int shift = kVP8Log2Range[idx];
  br->range_ = kVP8NewRange[idx];
  br->value_ <<= shift;
  br->bits_ -= shift;
#else
  const int shift = kVP8Log2Range[br->range_];
  assert(br->range_ < (range_t)128);
  br->range_ = kVP8NewRange[br->range_];
  br->bits_ -= shift;
#endif
}
static WEBP_INLINE int VP8GetBit(VP8BitReader* const br, int prob) {
#ifndef USE_RIGHT_JUSTIFY
  // It's important to avoid generating a 64bit x 64bit multiply here.
  // We just need an 8b x 8b after all.
  const range_t split =
      (range_t)((uint32_t)(br->range_ >> (BITS)) * prob) << ((BITS) - 8);
  const int bit = VP8BitUpdate(br, split);
  if (br->range_ <= (((range_t)0x7e << (BITS)) | (MASK))) {
    VP8Shift(br);
  }
  return bit;
#else
  const range_t split = (br->range_ * prob) >> 8;
  const int bit = VP8BitUpdate(br, split);
  if (br->range_ <= (range_t)0x7e) {
    VP8Shift(br);
  }
  return bit;
#endif
}

static WEBP_INLINE int VP8GetSigned(VP8BitReader* const br, int v) {
  const range_t split = (br->range_ >> 1);
  const int bit = VP8BitUpdate(br, split);
  VP8Shift(br);
  return bit ? -v : v;
}
=======
// bit_reader_inl.h will implement the following methods:
//   static WEBP_INLINE int VP8GetBit(VP8BitReader* const br, int prob)
//   static WEBP_INLINE int VP8GetSigned(VP8BitReader* const br, int v)
// and should be included by the .c files that actually need them.
// This is to avoid recompiling the whole library whenever this file is touched,
// and also allowing platform-specific ad-hoc hacks.
>>>>>>> 80b8099f


// -----------------------------------------------------------------------------
// Bitreader for lossless format

// maximum number of bits (inclusive) the bit-reader can handle:
#define VP8L_MAX_NUM_BIT_READ 24

typedef uint64_t vp8l_val_t;  // right now, this bit-reader can only use 64bit.

typedef struct {
  vp8l_val_t     val_;        // pre-fetched bits
  const uint8_t* buf_;        // input byte buffer
  size_t         len_;        // buffer length
  size_t         pos_;        // byte position in buf_
  int            bit_pos_;    // current bit-reading position in val_
  int            eos_;        // bitstream is finished
  int            error_;      // an error occurred (buffer overflow attempt...)
} VP8LBitReader;

void VP8LInitBitReader(VP8LBitReader* const br,
                       const uint8_t* const start,
                       size_t length);

//  Sets a new data buffer.
void VP8LBitReaderSetBuffer(VP8LBitReader* const br,
                            const uint8_t* const buffer, size_t length);

// Reads the specified number of bits from read buffer.
// Flags an error in case end_of_stream or n_bits is more than the allowed limit
// of VP8L_MAX_NUM_BIT_READ (inclusive).
// Flags eos_ if this read attempt is going to cross the read buffer.
uint32_t VP8LReadBits(VP8LBitReader* const br, int n_bits);

// Return the prefetched bits, so they can be looked up.
static WEBP_INLINE uint32_t VP8LPrefetchBits(VP8LBitReader* const br) {
  return (uint32_t)(br->val_ >> br->bit_pos_);
}

// Discard 'num_bits' bits from the cache.
static WEBP_INLINE void VP8LDiscardBits(VP8LBitReader* const br, int num_bits) {
  br->bit_pos_ += num_bits;
}

// Advances the Read buffer by 4 bytes to make room for reading next 32 bits.
void VP8LFillBitWindow(VP8LBitReader* const br);

#ifdef __cplusplus
}    // extern "C"
#endif

#endif  /* WEBP_UTILS_BIT_READER_H_ */<|MERGE_RESOLUTION|>--- conflicted
+++ resolved
@@ -19,8 +19,7 @@
 #ifdef _MSC_VER
 #include <stdlib.h>  // _byteswap_ulong
 #endif
-#include <string.h>  // For memcpy
-#include "webp/types.h"
+#include "../webp/types.h"
 
 #ifdef __cplusplus
 extern "C" {
@@ -35,32 +34,6 @@
 // natural register (with type bit_t). To fetch BITS bits from bitstream we
 // use a type lbit_t.
 //
-<<<<<<< HEAD
-//  Example, for BITS=16: here is the content of value_ for both strategies:
-//
-//          !USE_RIGHT_JUSTIFY            ||        USE_RIGHT_JUSTIFY
-//                                        ||
-//   <- 8b -><- 8b -><- BITS bits  ->     ||  <- 8b+3b -><- 8b -><- 13 bits ->
-//   [unused][value_][cached bits][0]     ||  [unused...][value_][cached bits]
-//  [........00vvvvvvBBBBBBBBBBBBB000]LSB || [...........00vvvvvvBBBBBBBBBBBBB]
-//                                        ||
-// After calling VP8Shift(), where we need to shift away two zeros:
-//  [........vvvvvvvvBBBBBBBBBBB00000]LSB || [.............vvvvvvvvBBBBBBBBBBB]
-//                                        ||
-// Just before we need to call VP8LoadNewBytes(), the situation is:
-//  [........vvvvvv000000000000000000]LSB || [..........................vvvvvv]
-//                                        ||
-// And just after calling VP8LoadNewBytes():
-//  [........vvvvvvvvBBBBBBBBBBBBBBBB]LSB || [........vvvvvvvvBBBBBBBBBBBBBBBB]
-//
-// -> we're back to height active 'value_' bits (marked 'v') and BITS cached
-// bits (marked 'B')
-//
-// The right-justify strategy tends to use less shifts and is often faster.
-
-//------------------------------------------------------------------------------
-=======
->>>>>>> 80b8099f
 // BITS can be any multiple of 8 from 8 to 56 (inclusive).
 // Pick values that fit natural register size.
 
@@ -121,154 +94,12 @@
 // return the next value with sign-extension.
 int32_t VP8GetSignedValue(VP8BitReader* const br, int num_bits);
 
-<<<<<<< HEAD
-// Read a bit with proba 'prob'. Speed-critical function!
-extern const uint8_t kVP8Log2Range[128];
-extern const range_t kVP8NewRange[128];
-
-void VP8LoadFinalBytes(VP8BitReader* const br);    // special case for the tail
-
-static WEBP_INLINE void VP8LoadNewBytes(VP8BitReader* const br) {
-  assert(br != NULL && br->buf_ != NULL);
-  // Read 'BITS' bits at a time if possible.
-  if (br->buf_ + sizeof(lbit_t) <= br->buf_end_) {
-    // convert memory type to register type (with some zero'ing!)
-    bit_t bits;
-    lbit_t in_bits = *(lbit_t*)br->buf_;
-    br->buf_ += (BITS) >> 3;
-#if !defined(__BIG_ENDIAN__)
-#if (BITS > 32)
-// gcc 4.3 has builtin functions for swap32/swap64
-#if defined(__GNUC__) && \
-           (__GNUC__ > 4 || (__GNUC__ == 4 && __GNUC_MINOR__ >= 3))
-    bits = (bit_t)__builtin_bswap64(in_bits);
-#elif defined(_MSC_VER)
-    bits = (bit_t)_byteswap_uint64(in_bits);
-#elif defined(__x86_64__)
-    __asm__ volatile("bswapq %0" : "=r"(bits) : "0"(in_bits));
-#else  // generic code for swapping 64-bit values (suggested by bdb@)
-    bits = (bit_t)in_bits;
-    bits = ((bits & 0xffffffff00000000ull) >> 32) |
-           ((bits & 0x00000000ffffffffull) << 32);
-    bits = ((bits & 0xffff0000ffff0000ull) >> 16) |
-           ((bits & 0x0000ffff0000ffffull) << 16);
-    bits = ((bits & 0xff00ff00ff00ff00ull) >> 8) |
-           ((bits & 0x00ff00ff00ff00ffull) << 8);
-#endif
-    bits >>= 64 - BITS;
-#elif (BITS >= 24)
-#if defined(__i386__) || defined(__x86_64__)
-    __asm__ volatile("bswap %k0" : "=r"(in_bits) : "0"(in_bits));
-    bits = (bit_t)in_bits;   // 24b/32b -> 32b/64b zero-extension
-#elif defined(_MSC_VER)
-    bits = (bit_t)_byteswap_ulong(in_bits);
-#else
-    bits = (bit_t)(in_bits >> 24) | ((in_bits >> 8) & 0xff00)
-         | ((in_bits << 8) & 0xff0000)  | (in_bits << 24);
-#endif  // x86
-    bits >>= (32 - BITS);
-#elif (BITS == 16)
-    // gcc will recognize a 'rorw $8, ...' here:
-    bits = (bit_t)(in_bits >> 8) | ((in_bits & 0xff) << 8);
-#else   // BITS == 8
-    bits = (bit_t)in_bits;
-#endif
-#else    // BIG_ENDIAN
-    bits = (bit_t)in_bits;
-    if (BITS != 8 * sizeof(bit_t)) bits >>= (8 * sizeof(bit_t) - BITS);
-#endif
-#ifndef USE_RIGHT_JUSTIFY
-    br->value_ |= bits << (-br->bits_);
-#else
-    br->value_ = bits | (br->value_ << (BITS));
-#endif
-    br->bits_ += (BITS);
-  } else {
-    VP8LoadFinalBytes(br);    // no need to be inlined
-  }
-}
-
-static WEBP_INLINE int VP8BitUpdate(VP8BitReader* const br, range_t split) {
-  if (br->bits_ < 0) {  // Make sure we have a least BITS bits in 'value_'
-    VP8LoadNewBytes(br);
-  }
-#ifndef USE_RIGHT_JUSTIFY
-  split |= (MASK);
-  if (br->value_ > split) {
-    br->range_ -= split + 1;
-    br->value_ -= split + 1;
-    return 1;
-  } else {
-    br->range_ = split;
-    return 0;
-  }
-#else
-  {
-    const int pos = br->bits_;
-    const range_t value = (range_t)(br->value_ >> pos);
-    if (value > split) {
-      br->range_ -= split + 1;
-      br->value_ -= (bit_t)(split + 1) << pos;
-      return 1;
-    } else {
-      br->range_ = split;
-      return 0;
-    }
-  }
-#endif
-}
-
-static WEBP_INLINE void VP8Shift(VP8BitReader* const br) {
-#ifndef USE_RIGHT_JUSTIFY
-  // range_ is in [0..127] interval here.
-  const bit_t idx = br->range_ >> (BITS);
-  const int shift = kVP8Log2Range[idx];
-  br->range_ = kVP8NewRange[idx];
-  br->value_ <<= shift;
-  br->bits_ -= shift;
-#else
-  const int shift = kVP8Log2Range[br->range_];
-  assert(br->range_ < (range_t)128);
-  br->range_ = kVP8NewRange[br->range_];
-  br->bits_ -= shift;
-#endif
-}
-static WEBP_INLINE int VP8GetBit(VP8BitReader* const br, int prob) {
-#ifndef USE_RIGHT_JUSTIFY
-  // It's important to avoid generating a 64bit x 64bit multiply here.
-  // We just need an 8b x 8b after all.
-  const range_t split =
-      (range_t)((uint32_t)(br->range_ >> (BITS)) * prob) << ((BITS) - 8);
-  const int bit = VP8BitUpdate(br, split);
-  if (br->range_ <= (((range_t)0x7e << (BITS)) | (MASK))) {
-    VP8Shift(br);
-  }
-  return bit;
-#else
-  const range_t split = (br->range_ * prob) >> 8;
-  const int bit = VP8BitUpdate(br, split);
-  if (br->range_ <= (range_t)0x7e) {
-    VP8Shift(br);
-  }
-  return bit;
-#endif
-}
-
-static WEBP_INLINE int VP8GetSigned(VP8BitReader* const br, int v) {
-  const range_t split = (br->range_ >> 1);
-  const int bit = VP8BitUpdate(br, split);
-  VP8Shift(br);
-  return bit ? -v : v;
-}
-=======
 // bit_reader_inl.h will implement the following methods:
 //   static WEBP_INLINE int VP8GetBit(VP8BitReader* const br, int prob)
 //   static WEBP_INLINE int VP8GetSigned(VP8BitReader* const br, int v)
 // and should be included by the .c files that actually need them.
 // This is to avoid recompiling the whole library whenever this file is touched,
 // and also allowing platform-specific ad-hoc hacks.
->>>>>>> 80b8099f
-
 
 // -----------------------------------------------------------------------------
 // Bitreader for lossless format
@@ -307,12 +138,13 @@
   return (uint32_t)(br->val_ >> br->bit_pos_);
 }
 
-// Discard 'num_bits' bits from the cache.
-static WEBP_INLINE void VP8LDiscardBits(VP8LBitReader* const br, int num_bits) {
-  br->bit_pos_ += num_bits;
+// For jumping over a number of bits in the bit stream when accessed with
+// VP8LPrefetchBits and VP8LFillBitWindow.
+static WEBP_INLINE void VP8LSetBitPos(VP8LBitReader* const br, int val) {
+  br->bit_pos_ = val;
 }
 
-// Advances the Read buffer by 4 bytes to make room for reading next 32 bits.
+// Advances the read buffer by 4 bytes to make room for reading next 32 bits.
 void VP8LFillBitWindow(VP8LBitReader* const br);
 
 #ifdef __cplusplus
