// Copyright 2011 Google Inc. All Rights Reserved.
//
// Use of this source code is governed by a BSD-style license
// that can be found in the COPYING file in the root of the source
// tree. An additional intellectual property rights grant can be found
// in the file PATENTS. All contributing project authors may
// be found in the AUTHORS file in the root of the source tree.
// -----------------------------------------------------------------------------
//
// Multi-threaded worker
//
// Author: Skal (pascal.massimino@gmail.com)

#include <assert.h>
#include <string.h>   // for memset()
#include "./thread.h"
#include "./utils.h"

#ifdef WEBP_USE_THREAD

#if defined(_WIN32)

#include <windows.h>
typedef HANDLE pthread_t;
typedef CRITICAL_SECTION pthread_mutex_t;
typedef struct {
  HANDLE waiting_sem_;
  HANDLE received_sem_;
  HANDLE signal_event_;
} pthread_cond_t;

#else  // !_WIN32

#include <pthread.h>

#endif  // _WIN32

struct WebPWorkerImpl {
  pthread_mutex_t mutex_;
  pthread_cond_t  condition_;
  pthread_t       thread_;
};

#if defined(_WIN32)

//------------------------------------------------------------------------------
// simplistic pthread emulation layer

#include <process.h>

// _beginthreadex requires __stdcall
#define THREADFN unsigned int __stdcall
#define THREAD_RETURN(val) (unsigned int)((DWORD_PTR)val)

static int pthread_create(pthread_t* const thread, const void* attr,
                          unsigned int (__stdcall *start)(void*), void* arg) {
  (void)attr;
  *thread = (pthread_t)_beginthreadex(NULL,   /* void *security */
                                      0,      /* unsigned stack_size */
                                      start,
                                      arg,
                                      0,      /* unsigned initflag */
                                      NULL);  /* unsigned *thrdaddr */
  if (*thread == NULL) return 1;
  SetThreadPriority(*thread, THREAD_PRIORITY_ABOVE_NORMAL);
  return 0;
}

static int pthread_join(pthread_t thread, void** value_ptr) {
  (void)value_ptr;
  return (WaitForSingleObject(thread, INFINITE) != WAIT_OBJECT_0 ||
          CloseHandle(thread) == 0);
}

// Mutex
static int pthread_mutex_init(pthread_mutex_t* const mutex, void* mutexattr) {
  (void)mutexattr;
  InitializeCriticalSection(mutex);
  return 0;
}

static int pthread_mutex_lock(pthread_mutex_t* const mutex) {
  EnterCriticalSection(mutex);
  return 0;
}

static int pthread_mutex_unlock(pthread_mutex_t* const mutex) {
  LeaveCriticalSection(mutex);
  return 0;
}

static int pthread_mutex_destroy(pthread_mutex_t* const mutex) {
  DeleteCriticalSection(mutex);
  return 0;
}

// Condition
static int pthread_cond_destroy(pthread_cond_t* const condition) {
  int ok = 1;
  ok &= (CloseHandle(condition->waiting_sem_) != 0);
  ok &= (CloseHandle(condition->received_sem_) != 0);
  ok &= (CloseHandle(condition->signal_event_) != 0);
  return !ok;
}

static int pthread_cond_init(pthread_cond_t* const condition, void* cond_attr) {
  (void)cond_attr;
  condition->waiting_sem_ = CreateSemaphore(NULL, 0, 1, NULL);
  condition->received_sem_ = CreateSemaphore(NULL, 0, 1, NULL);
  condition->signal_event_ = CreateEvent(NULL, FALSE, FALSE, NULL);
  if (condition->waiting_sem_ == NULL ||
      condition->received_sem_ == NULL ||
      condition->signal_event_ == NULL) {
    pthread_cond_destroy(condition);
    return 1;
  }
  return 0;
}

static int pthread_cond_signal(pthread_cond_t* const condition) {
  int ok = 1;
  if (WaitForSingleObject(condition->waiting_sem_, 0) == WAIT_OBJECT_0) {
    // a thread is waiting in pthread_cond_wait: allow it to be notified
    ok = SetEvent(condition->signal_event_);
    // wait until the event is consumed so the signaler cannot consume
    // the event via its own pthread_cond_wait.
    ok &= (WaitForSingleObject(condition->received_sem_, INFINITE) !=
           WAIT_OBJECT_0);
  }
  return !ok;
}

static int pthread_cond_wait(pthread_cond_t* const condition,
                             pthread_mutex_t* const mutex) {
  int ok;
  // note that there is a consumer available so the signal isn't dropped in
  // pthread_cond_signal
  if (!ReleaseSemaphore(condition->waiting_sem_, 1, NULL))
    return 1;
  // now unlock the mutex so pthread_cond_signal may be issued
  pthread_mutex_unlock(mutex);
  ok = (WaitForSingleObject(condition->signal_event_, INFINITE) ==
        WAIT_OBJECT_0);
  ok &= ReleaseSemaphore(condition->received_sem_, 1, NULL);
  pthread_mutex_lock(mutex);
  return !ok;
}

#else  // _WIN32
# define THREADFN void*
# define THREAD_RETURN(val) val
#endif

//------------------------------------------------------------------------------

<<<<<<< HEAD
static THREADFN WebPWorkerThreadLoop(void *ptr) {    // thread loop
=======
static void Execute(WebPWorker* const worker);  // Forward declaration.

static THREADFN ThreadLoop(void* ptr) {
>>>>>>> 80b8099f
  WebPWorker* const worker = (WebPWorker*)ptr;
  int done = 0;
  while (!done) {
    pthread_mutex_lock(&worker->impl_->mutex_);
    while (worker->status_ == OK) {   // wait in idling mode
      pthread_cond_wait(&worker->impl_->condition_, &worker->impl_->mutex_);
    }
    if (worker->status_ == WORK) {
<<<<<<< HEAD
      if (worker->hook) {
        worker->had_error |= !worker->hook(worker->data1, worker->data2);
      }
=======
      Execute(worker);
>>>>>>> 80b8099f
      worker->status_ = OK;
    } else if (worker->status_ == NOT_OK) {   // finish the worker
      done = 1;
    }
    // signal to the main thread that we're done (for Sync())
    pthread_cond_signal(&worker->impl_->condition_);
    pthread_mutex_unlock(&worker->impl_->mutex_);
  }
  return THREAD_RETURN(NULL);    // Thread is finished
}

// main thread state control
<<<<<<< HEAD
static void WebPWorkerChangeState(WebPWorker* const worker,
                                  WebPWorkerStatus new_status) {
  // no-op when attempting to change state on a thread that didn't come up
  if (worker->status_ < OK) return;
=======
static void ChangeState(WebPWorker* const worker,
                        WebPWorkerStatus new_status) {
  // No-op when attempting to change state on a thread that didn't come up.
  // Checking status_ without acquiring the lock first would result in a data
  // race.
  if (worker->impl_ == NULL) return;
>>>>>>> 80b8099f

  pthread_mutex_lock(&worker->impl_->mutex_);
  if (worker->status_ >= OK) {
    // wait for the worker to finish
    while (worker->status_ != OK) {
      pthread_cond_wait(&worker->impl_->condition_, &worker->impl_->mutex_);
    }
    // assign new status and release the working thread if needed
    if (new_status != OK) {
      worker->status_ = new_status;
      pthread_cond_signal(&worker->impl_->condition_);
    }
  }
  pthread_mutex_unlock(&worker->impl_->mutex_);
}

#endif

//------------------------------------------------------------------------------

static void Init(WebPWorker* const worker) {
  memset(worker, 0, sizeof(*worker));
  worker->status_ = NOT_OK;
}

static int Sync(WebPWorker* const worker) {
#ifdef WEBP_USE_THREAD
  WebPWorkerChangeState(worker, OK);
#endif
  assert(worker->status_ <= OK);
  return !worker->had_error;
}

static int Reset(WebPWorker* const worker) {
  int ok = 1;
  worker->had_error = 0;
  if (worker->status_ < OK) {
#ifdef WEBP_USE_THREAD
    worker->impl_ = (WebPWorkerImpl*)WebPSafeCalloc(1, sizeof(*worker->impl_));
    if (worker->impl_ == NULL) {
      return 0;
    }
<<<<<<< HEAD
    pthread_mutex_lock(&worker->mutex_);
    ok = !pthread_create(&worker->thread_, NULL, WebPWorkerThreadLoop, worker);
=======
    if (pthread_mutex_init(&worker->impl_->mutex_, NULL)) {
      goto Error;
    }
    if (pthread_cond_init(&worker->impl_->condition_, NULL)) {
      pthread_mutex_destroy(&worker->impl_->mutex_);
      goto Error;
    }
    pthread_mutex_lock(&worker->impl_->mutex_);
    ok = !pthread_create(&worker->impl_->thread_, NULL, ThreadLoop, worker);
>>>>>>> 80b8099f
    if (ok) worker->status_ = OK;
    pthread_mutex_unlock(&worker->impl_->mutex_);
    if (!ok) {
      pthread_mutex_destroy(&worker->impl_->mutex_);
      pthread_cond_destroy(&worker->impl_->condition_);
 Error:
      WebPSafeFree(worker->impl_);
      worker->impl_ = NULL;
      return 0;
    }
#else
    worker->status_ = OK;
#endif
  } else if (worker->status_ > OK) {
    ok = Sync(worker);
  }
  assert(!ok || (worker->status_ == OK));
  return ok;
}

<<<<<<< HEAD
void WebPWorkerLaunch(WebPWorker* const worker) {
=======
static void Execute(WebPWorker* const worker) {
  if (worker->hook != NULL) {
    worker->had_error |= !worker->hook(worker->data1, worker->data2);
  }
}

static void Launch(WebPWorker* const worker) {
>>>>>>> 80b8099f
#ifdef WEBP_USE_THREAD
  WebPWorkerChangeState(worker, WORK);
#else
<<<<<<< HEAD
  if (worker->hook)
    worker->had_error |= !worker->hook(worker->data1, worker->data2);
=======
  Execute(worker);
>>>>>>> 80b8099f
#endif
}

static void End(WebPWorker* const worker) {
#ifdef WEBP_USE_THREAD
<<<<<<< HEAD
    WebPWorkerChangeState(worker, NOT_OK);
    pthread_join(worker->thread_, NULL);
    pthread_mutex_destroy(&worker->mutex_);
    pthread_cond_destroy(&worker->condition_);
=======
  if (worker->impl_ != NULL) {
    ChangeState(worker, NOT_OK);
    pthread_join(worker->impl_->thread_, NULL);
    pthread_mutex_destroy(&worker->impl_->mutex_);
    pthread_cond_destroy(&worker->impl_->condition_);
    WebPSafeFree(worker->impl_);
    worker->impl_ = NULL;
  }
>>>>>>> 80b8099f
#else
  worker->status_ = NOT_OK;
  assert(worker->impl_ == NULL);
#endif
  assert(worker->status_ == NOT_OK);
}

//------------------------------------------------------------------------------

static WebPWorkerInterface g_worker_interface = {
  Init, Reset, Sync, Launch, Execute, End
};

int WebPSetWorkerInterface(const WebPWorkerInterface* const winterface) {
  if (winterface == NULL ||
      winterface->Init == NULL || winterface->Reset == NULL ||
      winterface->Sync == NULL || winterface->Launch == NULL ||
      winterface->Execute == NULL || winterface->End == NULL) {
    return 0;
  }
  g_worker_interface = *winterface;
  return 1;
}

const WebPWorkerInterface* WebPGetWorkerInterface(void) {
  return &g_worker_interface;
}

//------------------------------------------------------------------------------<|MERGE_RESOLUTION|>--- conflicted
+++ resolved
@@ -146,20 +146,16 @@
   return !ok;
 }
 
-#else  // _WIN32
+#else  // !_WIN32
 # define THREADFN void*
 # define THREAD_RETURN(val) val
-#endif
+#endif  // _WIN32
 
 //------------------------------------------------------------------------------
 
-<<<<<<< HEAD
-static THREADFN WebPWorkerThreadLoop(void *ptr) {    // thread loop
-=======
 static void Execute(WebPWorker* const worker);  // Forward declaration.
 
 static THREADFN ThreadLoop(void* ptr) {
->>>>>>> 80b8099f
   WebPWorker* const worker = (WebPWorker*)ptr;
   int done = 0;
   while (!done) {
@@ -168,13 +164,7 @@
       pthread_cond_wait(&worker->impl_->condition_, &worker->impl_->mutex_);
     }
     if (worker->status_ == WORK) {
-<<<<<<< HEAD
-      if (worker->hook) {
-        worker->had_error |= !worker->hook(worker->data1, worker->data2);
-      }
-=======
       Execute(worker);
->>>>>>> 80b8099f
       worker->status_ = OK;
     } else if (worker->status_ == NOT_OK) {   // finish the worker
       done = 1;
@@ -187,19 +177,12 @@
 }
 
 // main thread state control
-<<<<<<< HEAD
-static void WebPWorkerChangeState(WebPWorker* const worker,
-                                  WebPWorkerStatus new_status) {
-  // no-op when attempting to change state on a thread that didn't come up
-  if (worker->status_ < OK) return;
-=======
 static void ChangeState(WebPWorker* const worker,
                         WebPWorkerStatus new_status) {
   // No-op when attempting to change state on a thread that didn't come up.
   // Checking status_ without acquiring the lock first would result in a data
   // race.
   if (worker->impl_ == NULL) return;
->>>>>>> 80b8099f
 
   pthread_mutex_lock(&worker->impl_->mutex_);
   if (worker->status_ >= OK) {
@@ -216,7 +199,7 @@
   pthread_mutex_unlock(&worker->impl_->mutex_);
 }
 
-#endif
+#endif  // WEBP_USE_THREAD
 
 //------------------------------------------------------------------------------
 
@@ -227,7 +210,7 @@
 
 static int Sync(WebPWorker* const worker) {
 #ifdef WEBP_USE_THREAD
-  WebPWorkerChangeState(worker, OK);
+  ChangeState(worker, OK);
 #endif
   assert(worker->status_ <= OK);
   return !worker->had_error;
@@ -242,10 +225,6 @@
     if (worker->impl_ == NULL) {
       return 0;
     }
-<<<<<<< HEAD
-    pthread_mutex_lock(&worker->mutex_);
-    ok = !pthread_create(&worker->thread_, NULL, WebPWorkerThreadLoop, worker);
-=======
     if (pthread_mutex_init(&worker->impl_->mutex_, NULL)) {
       goto Error;
     }
@@ -255,7 +234,6 @@
     }
     pthread_mutex_lock(&worker->impl_->mutex_);
     ok = !pthread_create(&worker->impl_->thread_, NULL, ThreadLoop, worker);
->>>>>>> 80b8099f
     if (ok) worker->status_ = OK;
     pthread_mutex_unlock(&worker->impl_->mutex_);
     if (!ok) {
@@ -276,9 +254,6 @@
   return ok;
 }
 
-<<<<<<< HEAD
-void WebPWorkerLaunch(WebPWorker* const worker) {
-=======
 static void Execute(WebPWorker* const worker) {
   if (worker->hook != NULL) {
     worker->had_error |= !worker->hook(worker->data1, worker->data2);
@@ -286,27 +261,15 @@
 }
 
 static void Launch(WebPWorker* const worker) {
->>>>>>> 80b8099f
-#ifdef WEBP_USE_THREAD
-  WebPWorkerChangeState(worker, WORK);
+#ifdef WEBP_USE_THREAD
+  ChangeState(worker, WORK);
 #else
-<<<<<<< HEAD
-  if (worker->hook)
-    worker->had_error |= !worker->hook(worker->data1, worker->data2);
-=======
   Execute(worker);
->>>>>>> 80b8099f
 #endif
 }
 
 static void End(WebPWorker* const worker) {
 #ifdef WEBP_USE_THREAD
-<<<<<<< HEAD
-    WebPWorkerChangeState(worker, NOT_OK);
-    pthread_join(worker->thread_, NULL);
-    pthread_mutex_destroy(&worker->mutex_);
-    pthread_cond_destroy(&worker->condition_);
-=======
   if (worker->impl_ != NULL) {
     ChangeState(worker, NOT_OK);
     pthread_join(worker->impl_->thread_, NULL);
@@ -315,7 +278,6 @@
     WebPSafeFree(worker->impl_);
     worker->impl_ = NULL;
   }
->>>>>>> 80b8099f
 #else
   worker->status_ = NOT_OK;
   assert(worker->impl_ == NULL);
