--- conflicted
+++ resolved
@@ -155,13 +155,6 @@
 //------------------------------------------------------------------------------
 // Initialize correction table
 
-<<<<<<< HEAD
-int DequantizeLevels(uint8_t* const data, int width, int height) {
-  if (data == NULL || width <= 0 || height <= 0) return 0;
-  (void)data;
-  (void)width;
-  (void)height;
-=======
 static void InitCorrectionLUT(int16_t* const lut, int min_dist) {
   // The correction curve is:
   //   f(x) = x for x <= threshold2
@@ -253,7 +246,6 @@
   p->correction_ = ((int16_t*)mem) + LUT_SIZE;
   InitCorrectionLUT(p->correction_, p->min_level_dist_);
 
->>>>>>> 80b8099f
   return 1;
 }
 
