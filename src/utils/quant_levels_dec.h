// Copyright 2013 Google Inc. All Rights Reserved.
//
// Use of this source code is governed by a BSD-style license
// that can be found in the COPYING file in the root of the source
// tree. An additional intellectual property rights grant can be found
// in the file PATENTS. All contributing project authors may
// be found in the AUTHORS file in the root of the source tree.
// -----------------------------------------------------------------------------
//
// Alpha plane de-quantization utility
//
// Author:  Vikas Arora (vikasa@google.com)

#ifndef WEBP_UTILS_QUANT_LEVELS_DEC_H_
#define WEBP_UTILS_QUANT_LEVELS_DEC_H_

#include "webp/types.h"

#ifdef __cplusplus
extern "C" {
#endif

<<<<<<< HEAD
// Apply post-processing to input 'data' of size 'width'x'height' assuming
// that the source was quantized to a reduced number of levels.
// Returns false in case of error (data is NULL, invalid parameters, ...).
int DequantizeLevels(uint8_t* const data, int width, int height);
=======
// Apply post-processing to input 'data' of size 'width'x'height' assuming that
// the source was quantized to a reduced number of levels.
// Strength is in [0..100] and controls the amount of dithering applied.
// Returns false in case of error (data is NULL, invalid parameters,
// malloc failure, ...).
int WebPDequantizeLevels(uint8_t* const data, int width, int height,
                         int strength);
>>>>>>> 80b8099f

#ifdef __cplusplus
}    // extern "C"
#endif

#endif  /* WEBP_UTILS_QUANT_LEVELS_DEC_H_ */<|MERGE_RESOLUTION|>--- conflicted
+++ resolved
@@ -14,18 +14,12 @@
 #ifndef WEBP_UTILS_QUANT_LEVELS_DEC_H_
 #define WEBP_UTILS_QUANT_LEVELS_DEC_H_
 
-#include "webp/types.h"
+#include "../webp/types.h"
 
 #ifdef __cplusplus
 extern "C" {
 #endif
 
-<<<<<<< HEAD
-// Apply post-processing to input 'data' of size 'width'x'height' assuming
-// that the source was quantized to a reduced number of levels.
-// Returns false in case of error (data is NULL, invalid parameters, ...).
-int DequantizeLevels(uint8_t* const data, int width, int height);
-=======
 // Apply post-processing to input 'data' of size 'width'x'height' assuming that
 // the source was quantized to a reduced number of levels.
 // Strength is in [0..100] and controls the amount of dithering applied.
@@ -33,7 +27,6 @@
 // malloc failure, ...).
 int WebPDequantizeLevels(uint8_t* const data, int width, int height,
                          int strength);
->>>>>>> 80b8099f
 
 #ifdef __cplusplus
 }    // extern "C"
