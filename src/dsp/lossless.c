--- conflicted
+++ resolved
@@ -15,20 +15,6 @@
 
 #include "./dsp.h"
 
-<<<<<<< HEAD
-// Define the following if target arch is sure to have SSE2
-// #define WEBP_TARGET_HAS_SSE2
-
-#if defined(__cplusplus) || defined(c_plusplus)
-extern "C" {
-#endif
-
-#if defined(WEBP_TARGET_HAS_SSE2)
-#include <emmintrin.h>
-#endif
-
-=======
->>>>>>> 80b8099f
 #include <math.h>
 #include <stdlib.h>
 #include "../dec/vp8li.h"
@@ -237,9 +223,6 @@
   2010.27454072f, 2019.69737440f, 2029.12591044f, 2038.56012640f
 };
 
-<<<<<<< HEAD
-float VP8LFastSLog2Slow(int v) {
-=======
 const VP8LPrefixCode kPrefixEncodeCode[PREFIX_LOOKUP_IDX_MAX] = {
   { 0, 0}, { 0, 0}, { 1, 0}, { 2, 0}, { 3, 0}, { 4, 1}, { 4, 1}, { 5, 1},
   { 5, 1}, { 6, 2}, { 6, 2}, { 6, 2}, { 6, 2}, { 7, 2}, { 7, 2}, { 7, 2},
@@ -351,7 +334,6 @@
 #define APPROX_LOG_MAX                   4096
 #define LOG_2_RECIPROCAL 1.44269504088896338700465094007086
 static float FastSLog2Slow(uint32_t v) {
->>>>>>> 80b8099f
   assert(v >= LOG_LOOKUP_IDX_MAX);
   if (v < APPROX_LOG_WITH_CORRECTION_MAX) {
     int log_cnt = 0;
@@ -428,61 +410,6 @@
   return Average2(Average2(a0, a1), Average2(a2, a3));
 }
 
-#if defined(WEBP_TARGET_HAS_SSE2)
-static WEBP_INLINE uint32_t ClampedAddSubtractFull(uint32_t c0, uint32_t c1,
-                                                   uint32_t c2) {
-  const __m128i zero = _mm_setzero_si128();
-  const __m128i C0 = _mm_unpacklo_epi8(_mm_cvtsi32_si128(c0), zero);
-  const __m128i C1 = _mm_unpacklo_epi8(_mm_cvtsi32_si128(c1), zero);
-  const __m128i C2 = _mm_unpacklo_epi8(_mm_cvtsi32_si128(c2), zero);
-  const __m128i V1 = _mm_add_epi16(C0, C1);
-  const __m128i V2 = _mm_sub_epi16(V1, C2);
-  const __m128i b = _mm_packus_epi16(V2, V2);
-  const uint32_t output = _mm_cvtsi128_si32(b);
-  return output;
-}
-
-static WEBP_INLINE uint32_t ClampedAddSubtractHalf(uint32_t c0, uint32_t c1,
-                                                   uint32_t c2) {
-  const uint32_t ave = Average2(c0, c1);
-  const __m128i zero = _mm_setzero_si128();
-  const __m128i A0 = _mm_unpacklo_epi8(_mm_cvtsi32_si128(ave), zero);
-  const __m128i B0 = _mm_unpacklo_epi8(_mm_cvtsi32_si128(c2), zero);
-  const __m128i A1 = _mm_sub_epi16(A0, B0);
-  const __m128i BgtA = _mm_cmpgt_epi16(B0, A0);
-  const __m128i A2 = _mm_sub_epi16(A1, BgtA);
-  const __m128i A3 = _mm_srai_epi16(A2, 1);
-  const __m128i A4 = _mm_add_epi16(A0, A3);
-  const __m128i A5 = _mm_packus_epi16(A4, A4);
-  const uint32_t output = _mm_cvtsi128_si32(A5);
-  return output;
-}
-
-static WEBP_INLINE uint32_t Select(uint32_t a, uint32_t b, uint32_t c) {
-  int pa_minus_pb;
-  const __m128i zero = _mm_setzero_si128();
-  const __m128i A0 = _mm_cvtsi32_si128(a);
-  const __m128i B0 = _mm_cvtsi32_si128(b);
-  const __m128i C0 = _mm_cvtsi32_si128(c);
-  const __m128i AC0 = _mm_subs_epu8(A0, C0);
-  const __m128i CA0 = _mm_subs_epu8(C0, A0);
-  const __m128i BC0 = _mm_subs_epu8(B0, C0);
-  const __m128i CB0 = _mm_subs_epu8(C0, B0);
-  const __m128i AC = _mm_or_si128(AC0, CA0);
-  const __m128i BC = _mm_or_si128(BC0, CB0);
-  const __m128i pa = _mm_unpacklo_epi8(AC, zero);  // |a - c|
-  const __m128i pb = _mm_unpacklo_epi8(BC, zero);  // |b - c|
-  const __m128i diff = _mm_sub_epi16(pb, pa);
-  {
-    int16_t out[8];
-    _mm_storeu_si128((__m128i*)out, diff);
-    pa_minus_pb = out[0] + out[1] + out[2] + out[3];
-  }
-  return (pa_minus_pb <= 0) ? a : b;
-}
-
-#else
-
 static WEBP_INLINE uint32_t Clip255(uint32_t a) {
   if (a < 256) {
     return a;
@@ -546,7 +473,6 @@
       Sub3((a      ) & 0xff, (b      ) & 0xff, (c      ) & 0xff);
   return (pa_minus_pb <= 0) ? a : b;
 }
-#endif
 
 //------------------------------------------------------------------------------
 // Predictors
@@ -611,12 +537,7 @@
   return pred;
 }
 
-<<<<<<< HEAD
-typedef uint32_t (*PredictorFunc)(uint32_t left, const uint32_t* const top);
-static const PredictorFunc kPredictors[16] = {
-=======
 static const VP8LPredictorFunc kPredictorsC[16] = {
->>>>>>> 80b8099f
   Predictor0, Predictor1, Predictor2, Predictor3,
   Predictor4, Predictor5, Predictor6, Predictor7,
   Predictor8, Predictor9, Predictor10, Predictor11,
@@ -871,28 +792,9 @@
   }
 }
 
-<<<<<<< HEAD
-void VP8LSubtractGreenFromBlueAndRed(uint32_t* argb_data, int num_pixs) {
-  int i = 0;
-#if defined(WEBP_TARGET_HAS_SSE2)
-  const __m128i mask = _mm_set1_epi32(0x0000ff00);
-  for (; i + 4 < num_pixs; i += 4) {
-    const __m128i in = _mm_loadu_si128((__m128i*)&argb_data[i]);
-    const __m128i in_00g0 = _mm_and_si128(in, mask);     // 00g0|00g0|...
-    const __m128i in_0g00 = _mm_slli_epi32(in_00g0, 8);  // 0g00|0g00|...
-    const __m128i in_000g = _mm_srli_epi32(in_00g0, 8);  // 000g|000g|...
-    const __m128i in_0g0g = _mm_or_si128(in_0g00, in_000g);
-    const __m128i out = _mm_sub_epi8(in, in_0g0g);
-    _mm_storeu_si128((__m128i*)&argb_data[i], out);
-  }
-  // fallthrough and finish off with plain-C
-#endif
-  for (; i < num_pixs; ++i) {
-=======
 void VP8LSubtractGreenFromBlueAndRed_C(uint32_t* argb_data, int num_pixels) {
   int i;
   for (i = 0; i < num_pixels; ++i) {
->>>>>>> 80b8099f
     const uint32_t argb = argb_data[i];
     const uint32_t green = (argb >> 8) & 0xff;
     const uint32_t new_r = (((argb >> 16) & 0xff) - green) & 0xff;
@@ -903,32 +805,10 @@
 
 // Add green to blue and red channels (i.e. perform the inverse transform of
 // 'subtract green').
-<<<<<<< HEAD
-static void AddGreenToBlueAndRed(const VP8LTransform* const transform,
-                                 int y_start, int y_end, uint32_t* data) {
-  const int width = transform->xsize_;
-  const uint32_t* const data_end = data + (y_end - y_start) * width;
-#if defined(WEBP_TARGET_HAS_SSE2)
-  const __m128i mask = _mm_set1_epi32(0x0000ff00);
-  for (; data + 4 < data_end; data += 4) {
-    const __m128i in = _mm_loadu_si128((__m128i*)data);
-    const __m128i in_00g0 = _mm_and_si128(in, mask);     // 00g0|00g0|...
-    const __m128i in_0g00 = _mm_slli_epi32(in_00g0, 8);  // 0g00|0g00|...
-    const __m128i in_000g = _mm_srli_epi32(in_00g0, 8);  // 000g|000g|...
-    const __m128i in_0g0g = _mm_or_si128(in_0g00, in_000g);
-    const __m128i out = _mm_add_epi8(in, in_0g0g);
-    _mm_storeu_si128((__m128i*)data, out);
-  }
-  // fallthrough and finish off with plain-C
-#endif
-  while (data < data_end) {
-    const uint32_t argb = *data;
-=======
 void VP8LAddGreenToBlueAndRed_C(uint32_t* data, int num_pixels) {
   int i;
   for (i = 0; i < num_pixels; ++i) {
     const uint32_t argb = data[i];
->>>>>>> 80b8099f
     const uint32_t green = ((argb >> 8) & 0xff);
     uint32_t red_blue = (argb & 0x00ff00ffu);
     red_blue += (green << 16) | green;
@@ -1364,22 +1244,18 @@
 void VP8LInverseTransform(const VP8LTransform* const transform,
                           int row_start, int row_end,
                           const uint32_t* const in, uint32_t* const out) {
+  const int width = transform->xsize_;
   assert(row_start < row_end);
   assert(row_end <= transform->ysize_);
   switch (transform->type_) {
     case SUBTRACT_GREEN:
-<<<<<<< HEAD
-      AddGreenToBlueAndRed(transform, row_start, row_end, out);
-=======
       VP8LAddGreenToBlueAndRed(out, (row_end - row_start) * width);
->>>>>>> 80b8099f
       break;
     case PREDICTOR_TRANSFORM:
       PredictorInverseTransform(transform, row_start, row_end, out);
       if (row_end != transform->ysize_) {
         // The last predicted row in this iteration will be the top-pred row
         // for the first row in next iteration.
-        const int width = transform->xsize_;
         memcpy(out - width, out + (row_end - row_start - 1) * width,
                width * sizeof(*out));
       }
@@ -1394,7 +1270,7 @@
         // Also, note that this is the only transform that applies on
         // the effective width of VP8LSubSampleSize(xsize_, bits_). All other
         // transforms work on effective width of xsize_.
-        const int out_stride = (row_end - row_start) * transform->xsize_;
+        const int out_stride = (row_end - row_start) * width;
         const int in_stride = (row_end - row_start) *
             VP8LSubSampleSize(transform->xsize_, transform->bits_);
         uint32_t* const src = out + out_stride - in_stride;
@@ -1584,11 +1460,6 @@
 
 //------------------------------------------------------------------------------
 
-<<<<<<< HEAD
-#if defined(__cplusplus) || defined(c_plusplus)
-}    // extern "C"
-#endif
-=======
 static double ExtraCost(const uint32_t* population, int length) {
   int i;
   double cost = 0.;
@@ -1765,5 +1636,4 @@
   }
 }
 
-//------------------------------------------------------------------------------
->>>>>>> 80b8099f
+//------------------------------------------------------------------------------