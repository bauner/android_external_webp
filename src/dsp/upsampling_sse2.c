--- conflicted
+++ resolved
@@ -83,8 +83,8 @@
   GET_M(ad, s, diag2);                  /* diag2 = (3a + b + c + 3d) / 8 */    \
                                                                                \
   /* pack the alternate pixels */                                              \
-  PACK_AND_STORE(a, b, diag1, diag2, &(out)[0 * 32]);                          \
-  PACK_AND_STORE(c, d, diag2, diag1, &(out)[2 * 32]);                          \
+  PACK_AND_STORE(a, b, diag1, diag2, out +      0);  /* store top */           \
+  PACK_AND_STORE(c, d, diag2, diag1, out + 2 * 32);  /* store bottom */        \
 }
 
 // Turn the macro into a function for reducing code-size when non-critical
@@ -104,69 +104,68 @@
   Upsample32Pixels(r1, r2, out);                                               \
 }
 
-#define CONVERT2RGB(FUNC, XSTEP, top_y, bottom_y, uv,                          \
+#define CONVERT2RGB(FUNC, XSTEP, top_y, bottom_y,                              \
                     top_dst, bottom_dst, cur_x, num_pixels) {                  \
   int n;                                                                       \
-  if (top_y) {                                                                 \
+  for (n = 0; n < (num_pixels); ++n) {                                         \
+    FUNC(top_y[(cur_x) + n], r_u[n], r_v[n],                                   \
+         top_dst + ((cur_x) + n) * XSTEP);                                     \
+  }                                                                            \
+  if (bottom_y != NULL) {                                                      \
     for (n = 0; n < (num_pixels); ++n) {                                       \
-      FUNC(top_y[(cur_x) + n], (uv)[n], (uv)[32 + n],                          \
-           top_dst + ((cur_x) + n) * XSTEP);                                   \
-    }                                                                          \
-  }                                                                            \
-  if (bottom_y) {                                                              \
-    for (n = 0; n < (num_pixels); ++n) {                                       \
-      FUNC(bottom_y[(cur_x) + n], (uv)[64 + n], (uv)[64 + 32 + n],             \
+      FUNC(bottom_y[(cur_x) + n], r_u[64 + n], r_v[64 + n],                    \
            bottom_dst + ((cur_x) + n) * XSTEP);                                \
     }                                                                          \
   }                                                                            \
 }
+
+#define CONVERT2RGB_32(FUNC, XSTEP, top_y, bottom_y,                           \
+                       top_dst, bottom_dst, cur_x) do {                        \
+  FUNC##32(top_y + (cur_x), r_u, r_v, top_dst + (cur_x) * XSTEP);              \
+  if (bottom_y != NULL) {                                                      \
+    FUNC##32(bottom_y + (cur_x), r_u + 64, r_v + 64,                           \
+             bottom_dst + (cur_x) * XSTEP);                                    \
+  }                                                                            \
+} while (0)
 
 #define SSE2_UPSAMPLE_FUNC(FUNC_NAME, FUNC, XSTEP)                             \
 static void FUNC_NAME(const uint8_t* top_y, const uint8_t* bottom_y,           \
                       const uint8_t* top_u, const uint8_t* top_v,              \
                       const uint8_t* cur_u, const uint8_t* cur_v,              \
                       uint8_t* top_dst, uint8_t* bottom_dst, int len) {        \
-  int block;                                                                   \
-  /* 16 byte aligned array to cache reconstructed u and v */                   \
+  int uv_pos, pos;                                                             \
+  /* 16byte-aligned array to cache reconstructed u and v */                    \
   uint8_t uv_buf[4 * 32 + 15];                                                 \
-  uint8_t* const r_uv = (uint8_t*)((uintptr_t)(uv_buf + 15) & ~15);            \
-  const int uv_len = (len + 1) >> 1;                                           \
-  /* 17 pixels must be read-able for each block */                             \
-  const int num_blocks = (uv_len - 1) >> 4;                                    \
-  const int leftover = uv_len - num_blocks * 16;                               \
-  const int last_pos = 1 + 32 * num_blocks;                                    \
-                                                                               \
-  const int u_diag = ((top_u[0] + cur_u[0]) >> 1) + 1;                         \
-  const int v_diag = ((top_v[0] + cur_v[0]) >> 1) + 1;                         \
-                                                                               \
-  assert(len > 0);                                                             \
-  /* Treat the first pixel in regular way */                                   \
-  if (top_y) {                                                                 \
-    const int u0 = (top_u[0] + u_diag) >> 1;                                   \
-    const int v0 = (top_v[0] + v_diag) >> 1;                                   \
-    FUNC(top_y[0], u0, v0, top_dst);                                           \
-  }                                                                            \
-  if (bottom_y) {                                                              \
-    const int u0 = (cur_u[0] + u_diag) >> 1;                                   \
-    const int v0 = (cur_v[0] + v_diag) >> 1;                                   \
-    FUNC(bottom_y[0], u0, v0, bottom_dst);                                     \
-  }                                                                            \
-                                                                               \
-  for (block = 0; block < num_blocks; ++block) {                               \
-    UPSAMPLE_32PIXELS(top_u, cur_u, r_uv + 0 * 32);                            \
-    UPSAMPLE_32PIXELS(top_v, cur_v, r_uv + 1 * 32);                            \
-    CONVERT2RGB(FUNC, XSTEP, top_y, bottom_y, r_uv, top_dst, bottom_dst,       \
-                32 * block + 1, 32)                                            \
-    top_u += 16;                                                               \
-    cur_u += 16;                                                               \
-    top_v += 16;                                                               \
-    cur_v += 16;                                                               \
-  }                                                                            \
-                                                                               \
-  UPSAMPLE_LAST_BLOCK(top_u, cur_u, leftover, r_uv + 0 * 32);                  \
-  UPSAMPLE_LAST_BLOCK(top_v, cur_v, leftover, r_uv + 1 * 32);                  \
-  CONVERT2RGB(FUNC, XSTEP, top_y, bottom_y, r_uv, top_dst, bottom_dst,         \
-              last_pos, len - last_pos);                                       \
+  uint8_t* const r_u = (uint8_t*)((uintptr_t)(uv_buf + 15) & ~15);             \
+  uint8_t* const r_v = r_u + 32;                                               \
+                                                                               \
+  assert(top_y != NULL);                                                       \
+  {   /* Treat the first pixel in regular way */                               \
+    const int u_diag = ((top_u[0] + cur_u[0]) >> 1) + 1;                       \
+    const int v_diag = ((top_v[0] + cur_v[0]) >> 1) + 1;                       \
+    const int u0_t = (top_u[0] + u_diag) >> 1;                                 \
+    const int v0_t = (top_v[0] + v_diag) >> 1;                                 \
+    FUNC(top_y[0], u0_t, v0_t, top_dst);                                       \
+    if (bottom_y != NULL) {                                                    \
+      const int u0_b = (cur_u[0] + u_diag) >> 1;                               \
+      const int v0_b = (cur_v[0] + v_diag) >> 1;                               \
+      FUNC(bottom_y[0], u0_b, v0_b, bottom_dst);                               \
+    }                                                                          \
+  }                                                                            \
+  /* For UPSAMPLE_32PIXELS, 17 u/v values must be read-able for each block */  \
+  for (pos = 1, uv_pos = 0; pos + 32 + 1 <= len; pos += 32, uv_pos += 16) {    \
+    UPSAMPLE_32PIXELS(top_u + uv_pos, cur_u + uv_pos, r_u);                    \
+    UPSAMPLE_32PIXELS(top_v + uv_pos, cur_v + uv_pos, r_v);                    \
+    CONVERT2RGB_32(FUNC, XSTEP, top_y, bottom_y, top_dst, bottom_dst, pos);    \
+  }                                                                            \
+  if (len > 1) {                                                               \
+    const int left_over = ((len + 1) >> 1) - (pos >> 1);                       \
+    assert(left_over > 0);                                                     \
+    UPSAMPLE_LAST_BLOCK(top_u + uv_pos, cur_u + uv_pos, left_over, r_u);       \
+    UPSAMPLE_LAST_BLOCK(top_v + uv_pos, cur_v + uv_pos, left_over, r_v);       \
+    CONVERT2RGB(FUNC, XSTEP, top_y, bottom_y, top_dst, bottom_dst,             \
+                pos, len - pos);                                               \
+  }                                                                            \
 }
 
 // SSE2 variants of the fancy upsampler.
@@ -180,6 +179,7 @@
 #undef UPSAMPLE_32PIXELS
 #undef UPSAMPLE_LAST_BLOCK
 #undef CONVERT2RGB
+#undef CONVERT2RGB_32
 #undef SSE2_UPSAMPLE_FUNC
 
 #endif  // FANCY_UPSAMPLING
@@ -188,37 +188,14 @@
 
 //------------------------------------------------------------------------------
 
-<<<<<<< HEAD
-=======
 extern void WebPInitUpsamplersSSE2(void);
 
 #ifdef FANCY_UPSAMPLING
 
->>>>>>> 80b8099f
 extern WebPUpsampleLinePairFunc WebPUpsamplers[/* MODE_LAST */];
 
 void WebPInitUpsamplersSSE2(void) {
 #if defined(WEBP_USE_SSE2)
-<<<<<<< HEAD
-  WebPUpsamplers[MODE_RGB]  = UpsampleRgbLinePairSSE2;
-  WebPUpsamplers[MODE_RGBA] = UpsampleRgbaLinePairSSE2;
-  WebPUpsamplers[MODE_BGR]  = UpsampleBgrLinePairSSE2;
-  WebPUpsamplers[MODE_BGRA] = UpsampleBgraLinePairSSE2;
-#endif   // WEBP_USE_SSE2
-}
-
-void WebPInitPremultiplySSE2(void) {
-#if defined(WEBP_USE_SSE2)
-  WebPUpsamplers[MODE_rgbA] = UpsampleRgbaLinePairSSE2;
-  WebPUpsamplers[MODE_bgrA] = UpsampleBgraLinePairSSE2;
-#endif   // WEBP_USE_SSE2
-}
-
-#if defined(__cplusplus) || defined(c_plusplus)
-}    // extern "C"
-#endif
-
-=======
   VP8YUVInitSSE2();
   WebPUpsamplers[MODE_RGB]  = UpsampleRgbLinePair;
   WebPUpsamplers[MODE_RGBA] = UpsampleRgbaLinePair;
@@ -234,5 +211,4 @@
 // this empty function is to avoid an empty .o
 void WebPInitUpsamplersSSE2(void) {}
 
-#endif  // FANCY_UPSAMPLING
->>>>>>> 80b8099f
+#endif  // FANCY_UPSAMPLING