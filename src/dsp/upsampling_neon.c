--- conflicted
+++ resolved
@@ -24,6 +24,9 @@
 
 #ifdef FANCY_UPSAMPLING
 
+//-----------------------------------------------------------------------------
+// U/V upsampling
+
 // Loads 9 pixels each from rows r1 and r2 and generates 16 pixels.
 #define UPSAMPLE_16PIXELS(r1, r2, out) {                                \
   uint8x8_t a = vld1_u8(r1);                                            \
@@ -83,96 +86,13 @@
   Upsample16Pixels(r1, r2, out);                                        \
 }
 
-#define CY  76283
-#define CVR 89858
-#define CUG 22014
-#define CVG 45773
-#define CUB 113618
-
-static const int16_t coef[4] = { CVR / 4, CUG, CVG / 2, CUB / 4 };
-
-#define CONVERT8(FMT, XSTEP, N, src_y, src_uv, out, cur_x) {            \
-  int i;                                                                \
-  for (i = 0; i < N; i += 8) {                                          \
-    int off = ((cur_x) + i) * XSTEP;                                    \
-    uint8x8_t y  = vld1_u8(src_y + (cur_x)  + i);                       \
-    uint8x8_t u  = vld1_u8((src_uv) + i);                               \
-    uint8x8_t v  = vld1_u8((src_uv) + i + 16);                          \
-    int16x8_t yy = vreinterpretq_s16_u16(vsubl_u8(y, u16));             \
-    int16x8_t uu = vreinterpretq_s16_u16(vsubl_u8(u, u128));            \
-    int16x8_t vv = vreinterpretq_s16_u16(vsubl_u8(v, u128));            \
-                                                                        \
-    int16x8_t ud = vshlq_n_s16(uu, 1);                                  \
-    int16x8_t vd = vshlq_n_s16(vv, 1);                                  \
-                                                                        \
-    int32x4_t vrl = vqdmlal_lane_s16(vshll_n_s16(vget_low_s16(vv), 1),  \
-                                     vget_low_s16(vd),  cf16, 0);       \
-    int32x4_t vrh = vqdmlal_lane_s16(vshll_n_s16(vget_high_s16(vv), 1), \
-                                     vget_high_s16(vd), cf16, 0);       \
-    int16x8_t vr = vcombine_s16(vrshrn_n_s32(vrl, 16),                  \
-                                vrshrn_n_s32(vrh, 16));                 \
-                                                                        \
-    int32x4_t vl = vmovl_s16(vget_low_s16(vv));                         \
-    int32x4_t vh = vmovl_s16(vget_high_s16(vv));                        \
-    int32x4_t ugl = vmlal_lane_s16(vl, vget_low_s16(uu),  cf16, 1);     \
-    int32x4_t ugh = vmlal_lane_s16(vh, vget_high_s16(uu), cf16, 1);     \
-    int32x4_t gcl = vqdmlal_lane_s16(ugl, vget_low_s16(vv),  cf16, 2);  \
-    int32x4_t gch = vqdmlal_lane_s16(ugh, vget_high_s16(vv), cf16, 2);  \
-    int16x8_t gc = vcombine_s16(vrshrn_n_s32(gcl, 16),                  \
-                                vrshrn_n_s32(gch, 16));                 \
-                                                                        \
-    int32x4_t ubl = vqdmlal_lane_s16(vshll_n_s16(vget_low_s16(uu), 1),  \
-                                     vget_low_s16(ud),  cf16, 3);       \
-    int32x4_t ubh = vqdmlal_lane_s16(vshll_n_s16(vget_high_s16(uu), 1), \
-                                     vget_high_s16(ud), cf16, 3);       \
-    int16x8_t ub = vcombine_s16(vrshrn_n_s32(ubl, 16),                  \
-                                vrshrn_n_s32(ubh, 16));                 \
-                                                                        \
-    int32x4_t rl = vaddl_s16(vget_low_s16(yy),  vget_low_s16(vr));      \
-    int32x4_t rh = vaddl_s16(vget_high_s16(yy), vget_high_s16(vr));     \
-    int32x4_t gl = vsubl_s16(vget_low_s16(yy),  vget_low_s16(gc));      \
-    int32x4_t gh = vsubl_s16(vget_high_s16(yy), vget_high_s16(gc));     \
-    int32x4_t bl = vaddl_s16(vget_low_s16(yy),  vget_low_s16(ub));      \
-    int32x4_t bh = vaddl_s16(vget_high_s16(yy), vget_high_s16(ub));     \
-                                                                        \
-    rl = vmulq_lane_s32(rl, cf32, 0);                                   \
-    rh = vmulq_lane_s32(rh, cf32, 0);                                   \
-    gl = vmulq_lane_s32(gl, cf32, 0);                                   \
-    gh = vmulq_lane_s32(gh, cf32, 0);                                   \
-    bl = vmulq_lane_s32(bl, cf32, 0);                                   \
-    bh = vmulq_lane_s32(bh, cf32, 0);                                   \
-                                                                        \
-    y = vqmovun_s16(vcombine_s16(vrshrn_n_s32(rl, 16),                  \
-                                 vrshrn_n_s32(rh, 16)));                \
-    u = vqmovun_s16(vcombine_s16(vrshrn_n_s32(gl, 16),                  \
-                                 vrshrn_n_s32(gh, 16)));                \
-    v = vqmovun_s16(vcombine_s16(vrshrn_n_s32(bl, 16),                  \
-                                 vrshrn_n_s32(bh, 16)));                \
-    STR_ ## FMT(out + off, y, u, v);                                    \
-  }                                                                     \
-}
+//-----------------------------------------------------------------------------
+// YUV->RGB conversion
+
+static const int16_t kCoeffs[4] = { kYScale, kVToR, kUToG, kVToG };
 
 #define v255 vdup_n_u8(255)
 
-<<<<<<< HEAD
-#define STR_Rgb(out, r, g, b) do {                                      \
-  const uint8x8x3_t r_g_b = {{ r, g, b }};                              \
-  vst3_u8(out, r_g_b);                                                  \
-} while (0)
-
-#define STR_Bgr(out, r, g, b) do {                                      \
-  const uint8x8x3_t b_g_r = {{ b, g, r }};                              \
-  vst3_u8(out, b_g_r);                                                  \
-} while (0)
-
-#define STR_Rgba(out, r, g, b) do {                                     \
-  const uint8x8x4_t r_g_b_v255 = {{ r, g, b, v255 }};                   \
-  vst4_u8(out, r_g_b_v255);                                             \
-} while (0)
-
-#define STR_Bgra(out, r, g, b) do {                                     \
-  const uint8x8x4_t b_g_r_v255 = {{ b, g, r, v255 }};                   \
-=======
 #define STORE_Rgb(out, r, g, b) do {                                    \
   uint8x8x3_t r_g_b;                                                    \
   INIT_VECTOR3(r_g_b, r, g, b);                                         \
@@ -194,38 +114,66 @@
 #define STORE_Bgra(out, r, g, b) do {                                   \
   uint8x8x4_t b_g_r_v255;                                               \
   INIT_VECTOR4(b_g_r_v255, b, g, r, v255);                              \
->>>>>>> 80b8099f
   vst4_u8(out, b_g_r_v255);                                             \
 } while (0)
 
-#define CONVERT1(FMT, XSTEP, N, src_y, src_uv, rgb, cur_x) {            \
+#define CONVERT8(FMT, XSTEP, N, src_y, src_uv, out, cur_x) {            \
+  int i;                                                                \
+  for (i = 0; i < N; i += 8) {                                          \
+    const int off = ((cur_x) + i) * XSTEP;                              \
+    uint8x8_t y  = vld1_u8((src_y) + (cur_x)  + i);                     \
+    uint8x8_t u  = vld1_u8((src_uv) + i);                               \
+    uint8x8_t v  = vld1_u8((src_uv) + i + 16);                          \
+    const int16x8_t yy = vreinterpretq_s16_u16(vsubl_u8(y, u16));       \
+    const int16x8_t uu = vreinterpretq_s16_u16(vsubl_u8(u, u128));      \
+    const int16x8_t vv = vreinterpretq_s16_u16(vsubl_u8(v, u128));      \
+    int32x4_t yl = vmull_lane_s16(vget_low_s16(yy),  cf16, 0);          \
+    int32x4_t yh = vmull_lane_s16(vget_high_s16(yy), cf16, 0);          \
+    const int32x4_t rl = vmlal_lane_s16(yl, vget_low_s16(vv),  cf16, 1);\
+    const int32x4_t rh = vmlal_lane_s16(yh, vget_high_s16(vv), cf16, 1);\
+    int32x4_t gl = vmlsl_lane_s16(yl, vget_low_s16(uu),  cf16, 2);      \
+    int32x4_t gh = vmlsl_lane_s16(yh, vget_high_s16(uu), cf16, 2);      \
+    const int32x4_t bl = vmovl_s16(vget_low_s16(uu));                   \
+    const int32x4_t bh = vmovl_s16(vget_high_s16(uu));                  \
+    gl = vmlsl_lane_s16(gl, vget_low_s16(vv),  cf16, 3);                \
+    gh = vmlsl_lane_s16(gh, vget_high_s16(vv), cf16, 3);                \
+    yl = vmlaq_lane_s32(yl, bl, cf32, 0);                               \
+    yh = vmlaq_lane_s32(yh, bh, cf32, 0);                               \
+    /* vrshrn_n_s32() already incorporates the rounding constant */     \
+    y = vqmovun_s16(vcombine_s16(vrshrn_n_s32(rl, YUV_FIX2),            \
+                                 vrshrn_n_s32(rh, YUV_FIX2)));          \
+    u = vqmovun_s16(vcombine_s16(vrshrn_n_s32(gl, YUV_FIX2),            \
+                                 vrshrn_n_s32(gh, YUV_FIX2)));          \
+    v = vqmovun_s16(vcombine_s16(vrshrn_n_s32(yl, YUV_FIX2),            \
+                                 vrshrn_n_s32(yh, YUV_FIX2)));          \
+    STORE_ ## FMT(out + off, y, u, v);                                  \
+  }                                                                     \
+}
+
+#define CONVERT1(FUNC, XSTEP, N, src_y, src_uv, rgb, cur_x) {           \
   int i;                                                                \
   for (i = 0; i < N; i++) {                                             \
-    int off = ((cur_x) + i) * XSTEP;                                    \
-    int y = src_y[(cur_x) + i];                                         \
-    int u = (src_uv)[i];                                                \
-    int v = (src_uv)[i + 16];                                           \
-    VP8YuvTo ## FMT(y, u, v, rgb + off);                                \
+    const int off = ((cur_x) + i) * XSTEP;                              \
+    const int y = src_y[(cur_x) + i];                                   \
+    const int u = (src_uv)[i];                                          \
+    const int v = (src_uv)[i + 16];                                     \
+    FUNC(y, u, v, rgb + off);                                           \
   }                                                                     \
 }
 
 #define CONVERT2RGB_8(FMT, XSTEP, top_y, bottom_y, uv,                  \
                       top_dst, bottom_dst, cur_x, len) {                \
-  if (top_y) {                                                          \
-    CONVERT8(FMT, XSTEP, len, top_y, uv, top_dst, cur_x)                \
-  }                                                                     \
-  if (bottom_y) {                                                       \
+  CONVERT8(FMT, XSTEP, len, top_y, uv, top_dst, cur_x)                  \
+  if (bottom_y != NULL) {                                               \
     CONVERT8(FMT, XSTEP, len, bottom_y, (uv) + 32, bottom_dst, cur_x)   \
   }                                                                     \
 }
 
-#define CONVERT2RGB_1(FMT, XSTEP, top_y, bottom_y, uv,                  \
+#define CONVERT2RGB_1(FUNC, XSTEP, top_y, bottom_y, uv,                 \
                       top_dst, bottom_dst, cur_x, len) {                \
-  if (top_y) {                                                          \
-    CONVERT1(FMT, XSTEP, len, top_y, uv, top_dst, cur_x);               \
-  }                                                                     \
-  if (bottom_y) {                                                       \
-    CONVERT1(FMT, XSTEP, len, bottom_y, (uv) + 32, bottom_dst, cur_x);  \
+  CONVERT1(FUNC, XSTEP, len, top_y, uv, top_dst, cur_x);                \
+  if (bottom_y != NULL) {                                               \
+    CONVERT1(FUNC, XSTEP, len, bottom_y, (uv) + 32, bottom_dst, cur_x); \
   }                                                                     \
 }
 
@@ -247,25 +195,19 @@
   const int u_diag = ((top_u[0] + cur_u[0]) >> 1) + 1;                  \
   const int v_diag = ((top_v[0] + cur_v[0]) >> 1) + 1;                  \
                                                                         \
-<<<<<<< HEAD
-  const int16x4_t cf16 = vld1_s16(coef);                                \
-  const int32x2_t cf32 = vmov_n_s32(CY);                                \
-  const uint8x8_t u16  = vmov_n_u8(16);                                 \
-  const uint8x8_t u128 = vmov_n_u8(128);                                \
-=======
   const int16x4_t cf16 = vld1_s16(kCoeffs);                             \
   const int32x2_t cf32 = vdup_n_s32(kUToB);                             \
   const uint8x8_t u16  = vdup_n_u8(16);                                 \
   const uint8x8_t u128 = vdup_n_u8(128);                                \
->>>>>>> 80b8099f
                                                                         \
   /* Treat the first pixel in regular way */                            \
-  if (top_y) {                                                          \
+  assert(top_y != NULL);                                                \
+  {                                                                     \
     const int u0 = (top_u[0] + u_diag) >> 1;                            \
     const int v0 = (top_v[0] + v_diag) >> 1;                            \
     VP8YuvTo ## FMT(top_y[0], u0, v0, top_dst);                         \
   }                                                                     \
-  if (bottom_y) {                                                       \
+  if (bottom_y != NULL) {                                               \
     const int u0 = (cur_u[0] + u_diag) >> 1;                            \
     const int v0 = (cur_v[0] + v_diag) >> 1;                            \
     VP8YuvTo ## FMT(bottom_y[0], u0, v0, bottom_dst);                   \
@@ -284,7 +226,7 @@
                                                                         \
   UPSAMPLE_LAST_BLOCK(top_u, cur_u, leftover, r_uv);                    \
   UPSAMPLE_LAST_BLOCK(top_v, cur_v, leftover, r_uv + 16);               \
-  CONVERT2RGB_1(FMT, XSTEP, top_y, bottom_y, r_uv,                      \
+  CONVERT2RGB_1(VP8YuvTo ## FMT, XSTEP, top_y, bottom_y, r_uv,          \
                 top_dst, bottom_dst, last_pos, len - last_pos);         \
 }
 
@@ -300,13 +242,10 @@
 
 //------------------------------------------------------------------------------
 
-<<<<<<< HEAD
-=======
 extern void WebPInitUpsamplersNEON(void);
 
 #ifdef FANCY_UPSAMPLING
 
->>>>>>> 80b8099f
 extern WebPUpsampleLinePairFunc WebPUpsamplers[/* MODE_LAST */];
 
 void WebPInitUpsamplersNEON(void) {
@@ -320,15 +259,9 @@
 #endif   // WEBP_USE_NEON
 }
 
-<<<<<<< HEAD
-#if defined(__cplusplus) || defined(c_plusplus)
-}    // extern "C"
-#endif
-=======
 #else
 
 // this empty function is to avoid an empty .o
 void WebPInitUpsamplersNEON(void) {}
 
-#endif  // FANCY_UPSAMPLING
->>>>>>> 80b8099f
+#endif  // FANCY_UPSAMPLING