<<<<<<< HEAD
- 9/10: initial release version 0.1
- 8/12: release version 0.2.0-rc1 (head change#Ia5475247).
- 3/13: Updated WebP with head change#I9e5ae737
- 8/13: release version 0.3.1 (head change#Idea3464b).
- 8/13: Updated WebP with patches required for Animation
        (#I737451d7f, #Ia300385a & #I9566a8e2).
=======
- 7/24/14: version 0.4.1
  This is a binary compatible release.
  * AArch64 (arm64) & MIPS support/optimizations
  * NEON assembly additions:
    - ~25% faster lossy decode / encode (-m 4)
    - ~10% faster lossless decode
    - ~5-10% faster lossless encode (-m 3/4)
  * dwebp/vwebp can read from stdin
  * cwebp/gif2webp can write to stdout
  * cwebp can read webp files; useful if storing sources as webp lossless

- 12/19/13: version 0.4.0
  * improved gif2webp tool
  * numerous fixes, compression improvement and speed-up
  * dither option added to decoder (dwebp -dither 50 ...)
  * improved multi-threaded modes (-mt option)
  * improved filtering strength determination
  * New function: WebPMuxGetCanvasSize
  * BMP and TIFF format output added to 'dwebp'
  * Significant memory reduction for decoding lossy images with alpha.
  * Intertwined decoding of RGB and alpha for a shorter
    time-to-first-decoded-pixel.
  * WebPIterator has a new member 'has_alpha' denoting whether the frame
    contains transparency.
  * Container spec amended with new 'blending method' for animation.

- 6/13/13: version 0.3.1
  This is a binary compatible release.
  * Add incremental decoding support for images containing ALPH and ICCP chunks.
  * Python bindings via swig for the simple encode/decode interfaces similar to
    Java.

- 3/20/13: version 0.3.0
  This is a binary compatible release.
  * WebPINewRGB/WebPINewYUVA accept being passed a NULL output buffer
    and will perform auto-allocation.
  * default filter option is now '-strong -f 60'
  * encoding speed-up for lossy methods 3 to 6
  * alpha encoding can be done in parallel to lossy using 'cwebp -mt ...'
  * color profile, metadata (XMP/EXIF) and animation support finalized in the
    container.
  * various NEON assembly additions
  Tool updates / additions:
    * gif2webp added
    * vwebp given color profile & animation support
    * cwebp can preserve color profile / metadata with '-metadata'

- 10/30/12: version 0.2.1
  * Various security related fixes
  * cwebp.exe: fix import errors on Windows XP
  * enable DLL builds for mingw targets

- 8/3/12: version 0.2.0
  * Add support for ARGB -> YUVA conversion for lossless decoder
    New functions: WebPINewYUVA, WebPIDecGetYUVA
  * Add stats for lossless and alpha encoding
  * Security related hardening: allocation and size checks
  * Add PAM output support to dwebp

- 7/19/12: version 0.1.99
  * This is a pre-release of 0.2.0, not an rc to allow for further
    incompatible changes based on user feedback.
  * Alpha channel encode/decode support.
  * Lossless encoder/decoder.
  * Add TIFF input support to cwebp.
  Incompatible changes:
    * The encode ABI has been modified to support alpha encoding.
    * Deprecated function WebPINew() has been removed.
    * Decode function signatures have changed to consistently use size_t over
      int/uint32_t.
    * decode_vp8.h is no longer installed system-wide.
    * cwebp will encode the alpha channel if present.

- 9/19/11: version 0.1.3
  * Advanced decoding APIs.
  * On-the-fly cropping and rescaling of images.
  * SSE2 instructions for decoding performance optimizations on x86 based platforms.
  * Support Multi-threaded decoding.
  * 40% improvement in Decoding performance.
  * Add support for RGB565, RGBA4444 & ARGB image colorspace.
  * Better handling of large picture encoding.

- 3/25/11: version 0.1.2
  * Incremental decoding: picture can be decoded byte-by-byte if needs be.
  * lot of bug-fixes, consolidation and stabilization

- 2/23/11: initial release of version 0.1, with the new encoder
- 9/30/10: initial release version with only the lightweight decoder
>>>>>>> 80b8099f
<|MERGE_RESOLUTION|>--- conflicted
+++ resolved
@@ -1,11 +1,3 @@
-<<<<<<< HEAD
-- 9/10: initial release version 0.1
-- 8/12: release version 0.2.0-rc1 (head change#Ia5475247).
-- 3/13: Updated WebP with head change#I9e5ae737
-- 8/13: release version 0.3.1 (head change#Idea3464b).
-- 8/13: Updated WebP with patches required for Animation
-        (#I737451d7f, #Ia300385a & #I9566a8e2).
-=======
 - 7/24/14: version 0.4.1
   This is a binary compatible release.
   * AArch64 (arm64) & MIPS support/optimizations
@@ -93,5 +85,4 @@
   * lot of bug-fixes, consolidation and stabilization
 
 - 2/23/11: initial release of version 0.1, with the new encoder
-- 9/30/10: initial release version with only the lightweight decoder
->>>>>>> 80b8099f
+- 9/30/10: initial release version with only the lightweight decoder